--- conflicted
+++ resolved
@@ -62,11 +62,7 @@
                 id,
                 time_step,
                 speed,
-<<<<<<< HEAD
-                COALESCE (acceleration, realized_accel) AS acceleration,
-=======
-                target_accel_with_noise_with_failsafe AS acceleration,
->>>>>>> 243c8951
+                COALESCE (target_accel_with_noise_with_failsafe, realized_accel) AS acceleration,
                 road_grade,
                 source_id
             FROM fact_vehicle_trace
@@ -84,11 +80,9 @@
                 id,
                 time_step,
                 speed,
-<<<<<<< HEAD
-                COALESCE (accel_without_noise, acceleration, realized_accel) AS acceleration,
-=======
-                target_accel_no_noise_with_failsafe AS acceleration,
->>>>>>> 243c8951
+                COALESCE (target_accel_no_noise_with_failsafe,
+                          target_accel_no_noise_no_failsafe,
+                          realized_accel) AS acceleration,
                 road_grade,
                 source_id
             FROM fact_vehicle_trace
@@ -105,11 +99,9 @@
             SELECT
                 id,
                 time_step,
-<<<<<<< HEAD
-                COALESCE (accel_without_noise, acceleration, realized_accel) AS acceleration,
-=======
-                target_accel_no_noise_with_failsafe,
->>>>>>> 243c8951
+                COALESCE (target_accel_no_noise_with_failsafe,
+                          target_accel_no_noise_no_failsafe,
+                          realized_accel) AS acceleration,
                 road_grade,
                 source_id,
                 speed AS cur_speed,
@@ -125,13 +117,8 @@
             SELECT
                 id,
                 time_step,
-<<<<<<< HEAD
                 COALESCE (prev_speed + acceleration * sim_step, cur_speed) AS speed,
                 acceleration,
-=======
-                prev_speed + target_accel_no_noise_with_failsafe * sim_step AS speed,
-                target_accel_no_noise_with_failsafe AS acceleration,
->>>>>>> 243c8951
                 road_grade,
                 source_id
             FROM lagged_timestep
