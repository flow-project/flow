--- conflicted
+++ resolved
@@ -213,11 +213,6 @@
             AND date = \'{date}\'
             AND partition_name = \'{partition}_FACT_VEHICLE_FUEL_EFFICIENCY_AGG\'
             AND energy_model_id = 'POWER_DEMAND_MODEL_DENOISED_ACCEL'
-<<<<<<< HEAD
-            AND ABS(energy_joules) != 0
-=======
-            AND SUM(energy_joules) != 0
->>>>>>> 0f1ce962
         GROUP BY 1, 2
         HAVING 1=1
             AND ABS(SUM(energy_joules)) != 0
