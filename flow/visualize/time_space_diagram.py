"""Generate a time space diagram for some networks.

This method accepts as input a csv file containing the sumo-formatted emission
file, and then uses this data to generate a time-space diagram, with the x-axis
being the time (in seconds), the y-axis being the position of a vehicle, and
color representing the speed of te vehicles.

If the number of simulation steps is too dense, you can plot every nth step in
the plot by setting the input `--steps=n`.

Note: This script assumes that the provided network has only one lane on the
each edge, or one lane on the main highway in the case of MergeNetwork.

Usage
-----
::
    python time_space_diagram.py </path/to/emission>.csv </path/to/params>.json
"""
from flow.utils.rllib import get_flow_params
from flow.networks import RingNetwork, FigureEightNetwork, MergeNetwork, I210SubNetwork, \
    HighwayNetwork, I210SubNetworkGhostCell

import argparse
from collections import defaultdict
try:
    from matplotlib import pyplot as plt
except ImportError:
    import matplotlib
    matplotlib.use('TkAgg')
    from matplotlib import pyplot as plt
from matplotlib.collections import LineCollection
import matplotlib.colors as colors
import numpy as np
import pandas as pd


# networks that can be plotted by this method
ACCEPTABLE_NETWORKS = [
    RingNetwork,
    FigureEightNetwork,
    MergeNetwork,
    I210SubNetwork,
    I210SubNetworkGhostCell,
    HighwayNetwork
]


def import_data_from_trajectory(fp, params=dict()):
    r"""Import and preprocess data from the Flow trajectory (.csv) file.

    Parameters
    ----------
    fp : str
        file path (for the .csv formatted file)
    params : dict
        flow-specific parameters, including:

        * "network" (str): name of the network that was used when generating
          the emission file. Must be one of the network names mentioned in
          ACCEPTABLE_NETWORKS,
        * "net_params" (flow.core.params.NetParams): network-specific
          parameters. This is used to collect the lengths of various network
          links.

    Returns
    -------
    pd.DataFrame
    """
    # Read trajectory csv into pandas dataframe
    df = pd.read_csv(fp)

    # Convert column names for backwards compatibility using emissions csv
    column_conversions = {
        'time': 'time_step',
        'lane_number': 'lane_id',
    }
    df = df.rename(columns=column_conversions)
    if 'distance' not in df.columns:
        df['distance'] = _get_abs_pos(df, params)

    # Compute line segment ends by shifting dataframe by 1 row
    df[['next_pos', 'next_time']] = df.groupby('id')[['distance', 'time_step']].shift(-1)

    # Remove nans from data
    df = df[df['next_time'].notna()]

    return df


def get_time_space_data(data, params):
    r"""Compute the unique inflows and subsequent outflow statistics.

    Parameters
    ----------
    data : pd.DataFrame
        cleaned dataframe of the trajectory data
    params : dict
        flow-specific parameters, including:

        * "network" (str): name of the network that was used when generating
          the emission file. Must be one of the network names mentioned in
          ACCEPTABLE_NETWORKS,
        * "net_params" (flow.core.params.NetParams): network-specific
          parameters. This is used to collect the lengths of various network
          links.

    Returns
    -------
    ndarray (or dict of ndarray)
        3d array (n_segments x 2 x 2) containing segments to be plotted.
        every inner 2d array is comprised of two 1d arrays representing
        [start time, start distance] and [end time, end distance] pairs.

        in the case of I210, the nested arrays are wrapped into a dict,
        keyed on the lane number, so that each lane can be plotted
        separately.

    Raises
    ------
    AssertionError
        if the specified network is not supported by this method
    """
    # check that the network is appropriate
    assert params['network'] in ACCEPTABLE_NETWORKS, \
        'Network must be one of: ' + ', '.join([network.__name__ for network in ACCEPTABLE_NETWORKS])

    # switcher used to compute the positions based on the type of network
    # switcher used to compute the positions based on the type of network
    switcher = {
        RingNetwork: _ring_road,
        MergeNetwork: _merge,
        FigureEightNetwork: _figure_eight,
        I210SubNetwork: _i210_subnetwork,
        I210SubNetworkGhostCell: _i210_subnetwork,
        HighwayNetwork: _highway,
    }

    # Get the function from switcher dictionary
    func = switcher[params['network']]

    # Execute the function
    segs, data = func(data)

    return segs, data


def _merge(data):
    r"""Generate position and speed data for the merge.

    This only include vehicles on the main highway, and not on the adjacent
    on-ramp.

    Parameters
    ----------
    data : pd.DataFrame
        cleaned dataframe of the trajectory data

    Returns
    -------
    ndarray
        3d array (n_segments x 2 x 2) containing segments to be plotted.
        every inner 2d array is comprised of two 1d arrays representing
        [start time, start distance] and [end time, end distance] pairs.
    pd.DataFrame
        modified trajectory dataframe
    """
    # Omit ghost edges
    keep_edges = {'inflow_merge', 'bottom', ':bottom_0'}
    data = data[data['edge_id'].isin(keep_edges)]

    segs = data[['time_step', 'distance', 'next_time', 'next_pos']].values.reshape((len(data), 2, 2))

    return segs, data

    # compute the absolute position
    for veh_id in data.keys():
        data[veh_id]['abs_pos'] = _get_abs_pos(data[veh_id]['edge'],
                                               data[veh_id]['pos'], edgestarts)

    # prepare the speed and absolute position in a way that is compatible with
    # the space-time diagram, and compute the number of vehicles at each step
    pos = np.zeros((all_time.shape[0], len(data.keys())))
    speed = np.zeros((all_time.shape[0], len(data.keys())))
    for i, veh_id in enumerate(sorted(data.keys())):
        for spd, abs_pos, ti, edge in zip(data[veh_id]['vel'],
                                          data[veh_id]['abs_pos'],
                                          data[veh_id]['time'],
                                          data[veh_id]['edge']):
            # avoid vehicles outside the main highway
            if edge in ['inflow_merge', 'bottom', ':bottom_0']:
                continue
            ind = np.where(ti == all_time)[0]
            pos[ind, i] = abs_pos
            speed[ind, i] = spd

    return pos, speed, all_time


def _highway(data, params, all_time):
    r"""Generate position and speed data for the highway subnetwork.

    Parameters
    ----------
    data : dict of dict
        Key = "veh_id": name of the vehicle \n Elements:
        * "time": time step at every sample
        * "edge": edge ID at every sample
        * "pos": relative position at every sample
        * "vel": speed at every sample
    params : dict
        flow-specific parameters
    all_time : array_like
        a (n_steps,) vector representing the unique time steps in the
        simulation
    Returns
    -------
    as_array
        n_steps x n_veh matrix specifying the absolute position of every
        vehicle at every time step. Set to zero if the vehicle is not present
        in the network at that time step.
    as_array
        n_steps x n_veh matrix specifying the speed of every vehicle at every
        time step. Set to zero if the vehicle is not present in the network at
        that time step.
    """
    junction_length = 0.1
    length = params['net'].additional_params["length"]
    num_edges = params['net'].additional_params.get("num_edges", 1)
    edge_starts = {}
    # Add the main edges.
    edge_starts.update({
        "highway_{}".format(i): i * (length / num_edges + junction_length)
        for i in range(num_edges)
    })

    if params['net'].additional_params["use_ghost_edge"]:
        edge_starts.update({"highway_end": length + num_edges * junction_length})

    edge_starts.update({
        ":edge_{}".format(i + 1): (i + 1) * length / num_edges + i * junction_length
        for i in range(num_edges - 1)
    })

    if params['net'].additional_params["use_ghost_edge"]:
        edge_starts.update({
            ":edge_{}".format(num_edges): length + (num_edges - 1) * junction_length
        })

    # compute the absolute position
    for veh_id in data.keys():
        data[veh_id]['abs_pos'] = _get_abs_pos_1_edge(data[veh_id]['edge'],
                                                      data[veh_id]['pos'],
                                                      edge_starts)

    # track only vehicles that were around during this time period
    # create the output variables
    pos = np.zeros((all_time.shape[0], len(data.keys())))
    speed = np.zeros((all_time.shape[0], len(data.keys())))
    observed_row_list = []
    for i, veh_id in enumerate(sorted(data.keys())):
        for spd, abs_pos, ti, edge, lane in zip(data[veh_id]['vel'],
                                                data[veh_id]['abs_pos'],
                                                data[veh_id]['time'],
                                                data[veh_id]['edge'],
                                                data[veh_id]['lane']):
            # avoid vehicles not on the relevant edges. Also only check the
            # second to last lane
            if edge not in edge_starts.keys() or ti not in all_time:
                continue
            else:
                if i not in observed_row_list:
                    observed_row_list.append(i)
            ind = np.where(ti == all_time)[0]
            pos[ind, i] = abs_pos
            speed[ind, i] = spd

    pos = pos[:, observed_row_list]
    speed = speed[:, observed_row_list]

    return pos, speed, all_time


def _ring_road(data, params, all_time):
    r"""Generate position and speed data for the ring road.

    Vehicles that reach the top of the plot simply return to the bottom and
    continue.

    Parameters
    ----------
    data : pd.DataFrame
        cleaned dataframe of the trajectory data

    Returns
    -------
    ndarray
        3d array (n_segments x 2 x 2) containing segments to be plotted.
        every inner 2d array is comprised of two 1d arrays representing
        [start time, start distance] and [end time, end distance] pairs.
    pd.DataFrame
        unmodified trajectory dataframe
    """
    segs = data[['time_step', 'distance', 'next_time', 'next_pos']].values.reshape((len(data), 2, 2))

    return segs, data


def _i210_subnetwork(data):
    r"""Generate time and position data for the i210 subnetwork.

    We generate plots for all lanes, so the segments are wrapped in
    a dictionary.

    Parameters
    ----------
    data : pd.DataFrame
        cleaned dataframe of the trajectory data

    Returns
    -------
    dict of ndarray
        dictionary of 3d array (n_segments x 2 x 2) containing segments
        to be plotted. the dictionary is keyed on lane numbers, with the
        values being the 3d array representing the segments. every inner
        2d array is comprised of two 1d arrays representing
        [start time, start distance] and [end time, end distance] pairs.
    pd.DataFrame
        modified trajectory dataframe
    """
    # Omit ghost edges
    omit_edges = {'ghost0', '119257908#3'}
    data.loc[:, :] = data[~data['edge_id'].isin(omit_edges)]

    # Reset lane numbers that are offset by ramp lanes
    offset_edges = set(data[data['lane_id'] == 5]['edge_id'].unique())
    data.loc[data['edge_id'].isin(offset_edges), 'lane_id'] -= 1

<<<<<<< HEAD
    # create the output variables
    # TODO(@ev) handle subsampling better than this
    low_time = int(0 / params['sim'].sim_step)
    high_time = int(1600 * params['env'].sims_per_step / params['sim'].sim_step)
    all_time = all_time[low_time:high_time]
=======
    segs = dict()
    for lane, df in data.groupby('lane_id'):
        segs[lane] = df[['time_step', 'distance', 'next_time', 'next_pos']].values.reshape((len(df), 2, 2))
>>>>>>> 5ac98289

    return segs, data


def _figure_eight(data):
    r"""Generate position and speed data for the figure eight.

    The vehicles traveling towards the intersection from one side will be
    plotted from the top downward, while the vehicles from the other side will
    be plotted from the bottom upward.

    Parameters
    ----------
    data : pd.DataFrame
        cleaned dataframe of the trajectory data

    Returns
    -------
    ndarray
        3d array (n_segments x 2 x 2) containing segments to be plotted.
        every inner 2d array is comprised of two 1d arrays representing
        [start time, start distance] and [end time, end distance] pairs.
    pd.DataFrame
        unmodified trajectory dataframe
    """
    segs = data[['time_step', 'distance', 'next_time', 'next_pos']].values.reshape((len(data), 2, 2))

    return segs, data


def _get_abs_pos(df, params):
    """Compute the absolute positions from edges and relative positions.

    This is the variable we will ultimately use to plot individual vehicles.

    Parameters
    ----------
    df : pd.DataFrame
        dataframe of trajectory data
    params : dict
        flow-specific parameters

    Returns
    -------
    pd.Series
        the absolute positive for every sample
    """
    if params['network'] == MergeNetwork:
        inflow_edge_len = 100
        premerge = params['net'].additional_params['pre_merge_length']
        postmerge = params['net'].additional_params['post_merge_length']

        # generate edge starts
        edgestarts = {
            'inflow_highway': 0,
            'left': inflow_edge_len + 0.1,
            'center': inflow_edge_len + premerge + 22.6,
            'inflow_merge': inflow_edge_len + premerge + postmerge + 22.6,
            'bottom': 2 * inflow_edge_len + premerge + postmerge + 22.7,
            ':left_0': inflow_edge_len,
            ':center_0': inflow_edge_len + premerge + 0.1,
            ':center_1': inflow_edge_len + premerge + 0.1,
            ':bottom_0': 2 * inflow_edge_len + premerge + postmerge + 22.6
        }
    elif params['network'] == RingNetwork:
        ring_length = params['net'].additional_params["length"]
        junction_length = 0.1  # length of inter-edge junctions

        edgestarts = {
            "bottom": 0,
            ":right_0": 0.25 * ring_length,
            "right": 0.25 * ring_length + junction_length,
            ":top_0": 0.5 * ring_length + junction_length,
            "top": 0.5 * ring_length + 2 * junction_length,
            ":left_0": 0.75 * ring_length + 2 * junction_length,
            "left": 0.75 * ring_length + 3 * junction_length,
            ":bottom_0": ring_length + 3 * junction_length
        }
    elif params['network'] == FigureEightNetwork:
        net_params = params['net']
        ring_radius = net_params.additional_params['radius_ring']
        ring_edgelen = ring_radius * np.pi / 2.
        intersection = 2 * ring_radius
        junction = 2.9 + 3.3 * net_params.additional_params['lanes']
        inner = 0.28

        # generate edge starts
        edgestarts = {
            'bottom': inner,
            'top': intersection / 2 + junction + inner,
            'upper_ring': intersection + junction + 2 * inner,
            'right': intersection + 3 * ring_edgelen + junction + 3 * inner,
            'left': 1.5 * intersection + 3 * ring_edgelen + 2 * junction + 3 * inner,
            'lower_ring': 2 * intersection + 3 * ring_edgelen + 2 * junction + 4 * inner,
            ':bottom_0': 0,
            ':center_1': intersection / 2 + inner,
            ':top_0': intersection + junction + inner,
            ':right_0': intersection + 3 * ring_edgelen + junction + 2 * inner,
            ':center_0': 1.5 * intersection + 3 * ring_edgelen + junction + 3 * inner,
            ':left_0': 2 * intersection + 3 * ring_edgelen + 2 * junction + 3 * inner,
            # for aimsun
            'bottom_to_top': intersection / 2 + inner,
            'right_to_left': junction + 3 * inner,
        }
    else:
        edgestarts = defaultdict(float)

    ret = df.apply(lambda x: x['relative_position'] + edgestarts[x['edge_id']], axis=1)

    if params['network'] == FigureEightNetwork:
        # reorganize data for space-time plot
        figure_eight_len = 6 * ring_edgelen + 2 * intersection + 2 * junction + 10 * inner
        intersection_loc = [edgestarts[':center_1'] + intersection / 2,
                            edgestarts[':center_0'] + intersection / 2]
        ret.loc[ret < intersection_loc[0]] += figure_eight_len
        ret.loc[(ret > intersection_loc[0]) & (ret < intersection_loc[1])] += -intersection_loc[1]
        ret.loc[ret > intersection_loc[1]] = \
            - ret.loc[ret > intersection_loc[1]] + figure_eight_len + intersection_loc[0]
    return ret


def plot_tsd(ax, df, segs, args, lane=None):
    """Plot the time-space diagram.

    Take the pre-processed segments and other meta-data, then plot all the line segments.

    Parameters
    ----------
    ax : matplotlib.axes.Axes
        figure axes that will be plotted on
    df : pd.DataFrame
        data used for axes bounds and speed coloring
    segs : list of list of lists
        line segments to be plotted, where each segment is a list of two [x,y] pairs
    args : dict
        parsed arguments
    lane : int, optional
        lane number to be shown in plot title

    Returns
    -------
    None
    """
    norm = plt.Normalize(args.min_speed, args.max_speed)

    xmin = max(df['time_step'].min(), args.start)
    xmax = min(df['time_step'].max(), args.stop)
    xbuffer = (xmax - xmin) * 0.025  # 2.5% of range
    ymin, ymax = df['distance'].min(), df['distance'].max()
    ybuffer = (ymax - ymin) * 0.025  # 2.5% of range

    ax.set_xlim(xmin - xbuffer, xmax + xbuffer)
    ax.set_ylim(ymin - ybuffer, ymax + ybuffer)

    lc = LineCollection(segs, cmap=my_cmap, norm=norm)
    lc.set_array(df['speed'].values)
    lc.set_linewidth(1)
    ax.add_collection(lc)
    ax.autoscale()

    if lane:
        ax.set_title('Time-Space Diagram: Lane {}'.format(lane), fontsize=25)
    else:
        ax.set_title('Time-Space Diagram', fontsize=25)
    ax.set_ylabel('Position (m)', fontsize=20)
    ax.set_xlabel('Time (s)', fontsize=20)
    plt.xticks(fontsize=18)
    plt.yticks(fontsize=18)

    cbar = plt.colorbar(lc, ax=ax, norm=norm)
    cbar.set_label('Velocity (m/s)', fontsize=20)
    cbar.ax.tick_params(labelsize=18)


if __name__ == '__main__':
    # create the parser
    parser = argparse.ArgumentParser(
        formatter_class=argparse.RawDescriptionHelpFormatter,
        description='[Flow] Generates time space diagrams for flow networks.',
        epilog='python time_space_diagram.py </path/to/emission>.csv '
               '</path/to/flow_params>.json')

    # required arguments
    parser.add_argument('trajectory_path', type=str,
                        help='path to the Flow trajectory csv file.')
    parser.add_argument('flow_params', type=str,
                        help='path to the flow_params json file.')

    # optional arguments
    parser.add_argument('--steps', type=int, default=1,
                        help='rate at which steps are plotted.')
    parser.add_argument('--title', type=str, default='Time Space Diagram',
                        help='rate at which steps are plotted.')
    parser.add_argument('--max_speed', type=int, default=8,
                        help='The maximum speed in the color range.')
    parser.add_argument('--min_speed', type=int, default=0,
                        help='The minimum speed in the color range.')
    parser.add_argument('--start', type=float, default=0,
                        help='initial time (in sec) in the plot.')
    parser.add_argument('--stop', type=float, default=float('inf'),
                        help='final time (in sec) in the plot.')

    args = parser.parse_args()

    # flow_params is imported as a dictionary
    if '.json' in args.flow_params:
        flow_params = get_flow_params(args.flow_params)
    else:
        module = __import__("examples.exp_configs.non_rl", fromlist=[args.flow_params])
        flow_params = getattr(module, args.flow_params).flow_params

    # some plotting parameters
    cdict = {
        'red': ((0, 0, 0), (0.2, 1, 1), (0.6, 1, 1), (1, 0, 0)),
        'green': ((0, 0, 0), (0.2, 0, 0), (0.6, 1, 1), (1, 1, 1)),
        'blue': ((0, 0, 0), (0.2, 0, 0), (0.6, 0, 0), (1, 0, 0))
    }
    my_cmap = colors.LinearSegmentedColormap('my_colormap', cdict, 1024)

    # Read trajectory csv into pandas dataframe
    traj_df = import_data_from_trajectory(args.trajectory_path, flow_params)

    # Convert df data into segments for plotting
    segs, traj_df = get_time_space_data(traj_df, flow_params)

    if flow_params['network'] == I210SubNetwork:
        nlanes = traj_df['lane_id'].nunique()
        fig = plt.figure(figsize=(16, 9*nlanes))

        for lane, df in traj_df.groupby('lane_id'):
            ax = plt.subplot(nlanes, 1, lane+1)
            plot_tsd(ax, df, segs[lane], args, lane)
    else:
        # perform plotting operation
        fig = plt.figure(figsize=(16, 9))
        ax = plt.axes()

        plot_tsd(ax, traj_df, segs, args)

    for indx_car in range(pos.shape[1]):
        unique_car_pos = pos[:, indx_car]

        if flow_params['network'] == I210SubNetwork or flow_params['network'] == HighwayNetwork:
            indices = np.where(pos[:, indx_car] != 0)[0]
            unique_car_speed = speed[indices, indx_car]
            points = np.array([time[indices], pos[indices, indx_car]]).T.reshape(-1, 1, 2)
        else:

            # discontinuity from wraparound
            disc = np.where(np.abs(np.diff(unique_car_pos)) >= 10)[0] + 1
            unique_car_time = np.insert(time, disc, np.nan)
            unique_car_pos = np.insert(unique_car_pos, disc, np.nan)
            unique_car_speed = np.insert(speed[:, indx_car], disc, np.nan)
            #
            points = np.array(
                [unique_car_time, unique_car_pos]).T.reshape(-1, 1, 2)
        segments = np.concatenate([points[:-1], points[1:]], axis=1)
        lc = LineCollection(segments, cmap=my_cmap, norm=norm)

        # Set the values used for color mapping
        lc.set_array(unique_car_speed)
        lc.set_linewidth(1.75)
        cols.append(lc)

    plt.title(args.title, fontsize=25)
    plt.ylabel('Position (m)', fontsize=20)
    plt.xlabel('Time (s)', fontsize=20)

    for col in cols:
        line = ax.add_collection(col)
    cbar = plt.colorbar(line, ax=ax, norm=norm)
    cbar.set_label('Velocity (m/s)', fontsize=20)
    cbar.ax.tick_params(labelsize=18)

    ###########################################################################
    #                       Note: For MergeNetwork only                       #
    if flow_params['network'] == 'MergeNetwork':                              #
        plt.plot([df['time_step'].min(), df['time_step'].max()],
                 [0, 0], linewidth=3, color="white")        #
        plt.plot([df['time_step'].min(), df['time_step'].max()],
                 [-0.1, -0.1], linewidth=3, color="white")     #
    ###########################################################################

    plt.show()<|MERGE_RESOLUTION|>--- conflicted
+++ resolved
@@ -335,17 +335,9 @@
     offset_edges = set(data[data['lane_id'] == 5]['edge_id'].unique())
     data.loc[data['edge_id'].isin(offset_edges), 'lane_id'] -= 1
 
-<<<<<<< HEAD
-    # create the output variables
-    # TODO(@ev) handle subsampling better than this
-    low_time = int(0 / params['sim'].sim_step)
-    high_time = int(1600 * params['env'].sims_per_step / params['sim'].sim_step)
-    all_time = all_time[low_time:high_time]
-=======
     segs = dict()
     for lane, df in data.groupby('lane_id'):
         segs[lane] = df[['time_step', 'distance', 'next_time', 'next_pos']].values.reshape((len(df), 2, 2))
->>>>>>> 5ac98289
 
     return segs, data
 
