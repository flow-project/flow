--- conflicted
+++ resolved
@@ -258,7 +258,7 @@
 
     # required input parameters
     parser.add_argument(
-        'result-dir', type=str, help='Directory containing results')
+        'result_dir', type=str, help='Directory containing results')
     parser.add_argument('checkpoint_num', type=str, help='Checkpoint number.')
 
     # optional input parameters
@@ -290,14 +290,10 @@
         type=str,
         default='sumo-gui',
         help='Pick the render mode. Options include sumo-web3d, '
-<<<<<<< HEAD
-             'rgbd, sumo-gui, and no-render')
-=======
              'rgbd, sumo-gui, and no-render. For more details'
              'see the visualization tutorial.')
->>>>>>> d8c9d4bf
-    parser.add_argument(
-        '--save-render',
+    parser.add_argument(
+        '--save_render',
         action='store_true',
         help='saves the render to a file')
     parser.add_argument(
