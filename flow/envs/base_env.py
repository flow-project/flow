--- conflicted
+++ resolved
@@ -213,43 +213,8 @@
             value = sparse state information (only what is needed to add a
             vehicle in a sumo network with traci)
         """
-<<<<<<< HEAD
-        # store the network observations in the vehicles class
-        self.k.vehicle.update(reset=True)
-=======
-        # subscribe the requested states for traci-related speedups
-        for veh_id in self.vehicles.get_ids():
-            self.traci_connection.vehicle.subscribe(veh_id, [
-                tc.VAR_LANE_INDEX, tc.VAR_LANEPOSITION, tc.VAR_ROAD_ID,
-                tc.VAR_SPEED, tc.VAR_EDGES, tc.VAR_POSITION, tc.VAR_ANGLE,
-                tc.VAR_SPEED_WITHOUT_TRACI
-            ])
-            self.traci_connection.vehicle.subscribeLeader(veh_id, 2000)
-
-        # subscribe some simulation parameters needed to check for entering,
-        # exiting, and colliding vehicles
-        self.traci_connection.simulation.subscribe([
-            tc.VAR_DEPARTED_VEHICLES_IDS, tc.VAR_ARRIVED_VEHICLES_IDS,
-            tc.VAR_TELEPORT_STARTING_VEHICLES_IDS, tc.VAR_TIME_STEP,
-            tc.VAR_DELTA_T
-        ])
-
-        # collect subscription information from sumo
-        vehicle_obs = self.traci_connection.vehicle.getSubscriptionResults()
-        id_lists = {
-            tc.VAR_DEPARTED_VEHICLES_IDS: [],
-            tc.VAR_TELEPORT_STARTING_VEHICLES_IDS: [],
-            tc.VAR_ARRIVED_VEHICLES_IDS: [],
-            tc.VAR_TIME_STEP: [],
-            tc.VAR_DELTA_T: []
-        }
-
-        # store new observations in the vehicles and traffic lights class
-        self.vehicles.update(vehicle_obs, id_lists, self)
-
         # store new observations in the vehicles and traffic lights class
         self.k.update(reset=True)
->>>>>>> 1d83ad45
 
         # check to make sure all vehicles have been spawned
         if len(self.initial_ids) < self.k.vehicle.num_vehicles:
@@ -342,20 +307,7 @@
             # advance the simulation in the simulator by one step
             self.k.simulation.simulation_step()
 
-<<<<<<< HEAD
             # store new observations in the vehicles and traffic lights class
-=======
-            # collect subscription information from sumo
-            vehicle_obs = \
-                self.traci_connection.vehicle.getSubscriptionResults()
-            id_lists = \
-                self.traci_connection.simulation.getSubscriptionResults()
-
-            # store new observations in the vehicles and traffic lights class
-            self.vehicles.update(vehicle_obs, id_lists, self)
-
-            # store new observations in the vehicles and traffic lights class
->>>>>>> 1d83ad45
             self.k.update(reset=False)
 
             # update the colors of vehicles
@@ -531,7 +483,6 @@
             except (FatalTraCIError, TraCIException):
                 # if a vehicle was not removed in the first attempt, remove it
                 # now and then reintroduce it
-<<<<<<< HEAD
                 self.k.vehicle.remove(veh_id)
                 self.k.vehicle.add(
                     veh_id=veh_id,
@@ -540,32 +491,11 @@
                     lane=lane_index,
                     pos=pos,
                     speed=speed)
-=======
-                self.traci_connection.vehicle.remove(veh_id)
-                self.traci_connection.vehicle.addFull(
-                    veh_id,
-                    route_id,
-                    typeID=str(type_id),
-                    departLane=str(lane_index),
-                    departPos=str(pos),
-                    departSpeed=str(speed))
->>>>>>> 1d83ad45
 
         # advance the simulation in the simulator by one step
         self.k.simulation.simulation_step()
 
-<<<<<<< HEAD
         # update the information in each kernel to match the current state
-=======
-        # collect subscription information from sumo
-        vehicle_obs = self.traci_connection.vehicle.getSubscriptionResults()
-        id_lists = self.traci_connection.simulation.getSubscriptionResults()
-
-        # store new observations in the vehicles and traffic lights class
-        self.vehicles.update(vehicle_obs, id_lists, self)
-
-        # store new observations in the vehicles and traffic lights class
->>>>>>> 1d83ad45
         self.k.update(reset=True)
 
         # update the colors of vehicles
