--- conflicted
+++ resolved
@@ -185,17 +185,10 @@
 
                 # command used to start sumo
                 sumo_call = [
-<<<<<<< HEAD
-                    self.sumo_params.sumo_binary, "-c", self.scenario.cfg,
+                    sumo_binary, "-c", self.scenario.cfg,
                     "--remote-port", str(port),
                     "--num-clients", str(self.sumo_params.num_clients),
                     "--step-length", str(self.sim_step)
-=======
-                    sumo_binary, "-c", self.scenario.cfg,
-                    "--remote-port",
-                    str(port), "--step-length",
-                    str(self.sim_step)
->>>>>>> db753400
                 ]
 
                 # add step logs (if requested)
