"""Base environment class. This is the parent of all other environments."""

import logging
import os
import sys
from copy import deepcopy
import atexit
import time
import traceback
import numpy as np
import random
from flow.renderer.pyglet_renderer import PygletRenderer as Renderer

import gym
from gym.spaces import Box
from traci.exceptions import FatalTraCIError
from traci.exceptions import TraCIException

import sumolib

try:
    # Import serializable if rllab is installed
    from rllab.core.serializable import Serializable
    serializable_flag = True
except ImportError:
    serializable_flag = False

from flow.core.util import ensure_dir
from flow.core.kernel import Kernel

# pick out the correct class definition
if serializable_flag:
    classdef = (gym.Env, Serializable)
else:
    classdef = (gym.Env,)


class Env(*classdef):
    """Base environment class.

    Provides the interface for controlling a SUMO simulation. Using this
    class, you can start sumo, provide a scenario to specify a
    configuration and controllers, perform simulation steps, and reset the
    simulation to an initial configuration.

    Env is Serializable to allow for pickling and replaying of the policy.

    This class cannot be used as is: you must extend it to implement an
    action applicator method, and properties to define the MDP if you
    choose to use it with an rl library (e.g. RLlib). This can be done by
    overloading the following functions in a child class:
     - action_space
     - observation_space
     - apply_rl_action
     - get_state
     - compute_reward

    Attributes
    ----------
    env_params : flow.core.params.EnvParams
       see flow/core/params.py
    sim_params: flow.core.params.SimParams
       see flow/core/params.py
    scenario: Scenario type
        see flow/scenarios/base_scenario.py
    """

    def __init__(self, env_params, sim_params, scenario):
        # Invoke serializable if using rllab
        if serializable_flag:
            Serializable.quick_init(self, locals())

        self.env_params = env_params
        self.scenario = scenario
        self.sim_params = sim_params
        time_stamp = ''.join(str(time.time()).split('.'))
        if os.environ.get("TEST_FLAG", 0):
            # 1.0 works with stress_test_start 10k times
            time.sleep(1.0 * int(time_stamp[-6:]) / 1e6)
        # FIXME: this is sumo-specific
        self.sim_params.port = sumolib.miscutils.getFreeSocketPort()
        # time_counter: number of steps taken since the start of a rollout
        self.time_counter = 0
        # step_counter: number of total steps taken
        self.step_counter = 0
        # initial_state:
        #   Key = Vehicle ID,
        #   Entry = (type_id, route_id, lane_index, lane_pos, speed, pos)
        self.initial_state = {}
        self.state = None
        self.obs_var_labels = []

        # simulation step size
        self.sim_step = sim_params.sim_step

        # the simulator used by this environment
        self.simulator = 'aimsun'

        # create the Flow kernel
        self.k = Kernel(simulator=self.simulator,
                        sim_params=sim_params)

        # use the scenario class's network parameters to generate the necessary
        # scenario components within the scenario kernel
        self.k.scenario.generate_network(scenario)

        # initial the vehicles kernel using the VehicleParams object
        self.k.vehicle.initialize(deepcopy(scenario.vehicles))

        # initialize the simulation using the simulation kernel. This will use
        # the scenario kernel as an input in order to determine what network
        # needs to be simulated.
<<<<<<< HEAD
        self.traci_connection = self.k.simulation.start_simulation(
            network=self.k.scenario, sim_params=sim_params)
=======
        kernel_api = self.k.simulation.start_simulation(
            scenario=self.k.scenario, sim_params=sim_params)
>>>>>>> ad908b53

        # pass the kernel api to the kernel and it's subclasses
        self.k.pass_api(kernel_api)

        # the available_routes variable contains a dictionary of routes
        # vehicles can traverse; to be used when routes need to be chosen
        # dynamically
        self.available_routes = self.k.scenario.rts

        # store the initial vehicle ids
        self.initial_ids = deepcopy(scenario.vehicles.ids)

        # store the initial state of the vehicles kernel (needed for restarting
        # the simulation)
        self.k.vehicle.kernel_api = None
        self.k.vehicle.master_kernel = None
        self.initial_vehicles = deepcopy(self.k.vehicle)
        self.k.vehicle.kernel_api = self.k.kernel_api
        self.k.vehicle.master_kernel = self.k

        self.setup_initial_state()

        # use pyglet to render the simulation
        if self.sim_params.render in ['gray', 'dgray', 'rgb', 'drgb']:
            save_render = self.sim_params.save_render
            sight_radius = self.sim_params.sight_radius
            pxpm = self.sim_params.pxpm
            show_radius = self.sim_params.show_radius

            # get network polygons
            network = []
            # FIXME: add to scenario kernel instead of hack
            for lane_id in self.k.kernel_api.lane.getIDList():
                _lane_poly = self.k.kernel_api.lane.getShape(lane_id)
                lane_poly = [i for pt in _lane_poly for i in pt]
                network.append(lane_poly)

            # instantiate a pyglet renderer
            self.renderer = Renderer(
                network,
                self.sim_params.render,
                save_render,
                sight_radius=sight_radius,
                pxpm=pxpm,
                show_radius=show_radius)

            # render a frame
            self.render(reset=True)
        elif self.sim_params.render in [True, False]:
            pass  # default to sumo-gui (if True) or sumo (if False)
        else:
            raise ValueError('Mode %s is not supported!' %
                             self.sim_params.render)
        atexit.register(self.terminate)

    def restart_simulation(self, sim_params, render=None):
        """Restart an already initialized simulation instance.

        This is used when visualizing a rollout, in order to update the
        rendering with potentially a gui and export emission data from sumo.

        This is also used to handle cases when the runtime of an experiment is
        too long, causing the sumo instance

        Parameters
        ----------
        sim_params : flow.core.params.SimParams
            simulation-specific parameters
        render: bool, optional
            specifies whether to use the gui
        """
        self.k.close()

        # killed the sumo process if using sumo/TraCI
        if self.simulator == 'traci':
            self.k.simulation.sumo_proc.kill()

        if render is not None:
            self.sim_params.render = render

        if sim_params.emission_path is not None:
            ensure_dir(sim_params.emission_path)
            self.sim_params.emission_path = sim_params.emission_path

        self.k.scenario.generate_network(self.scenario)
        self.k.vehicle.initialize(deepcopy(self.scenario.vehicles))
        kernel_api = self.k.simulation.start_simulation(
            scenario=self.k.scenario, sim_params=self.sim_params)
        self.k.pass_api(kernel_api)

        self.setup_initial_state()

    def setup_initial_state(self):
        """Store information on the initial state of vehicles in the network.

        This information is to be used upon reset. This method also adds this
        information to the self.vehicles class and starts a subscription with
        sumo to collect state information each step.
        """
        # determine whether to shuffle the vehicles
        if self.scenario.initial_config.shuffle:
            random.shuffle(self.initial_ids)

        # generate starting position for vehicles in the network
        start_pos, start_lanes = self.k.scenario.generate_starting_positions(
            initial_config=self.scenario.initial_config,
            num_vehicles=len(self.initial_ids))

        # save the initial state. This is used in the _reset function
        for i, veh_id in enumerate(self.initial_ids):
            type_id = self.scenario.vehicles.get_type(veh_id)
            pos = start_pos[i][1]
            lane = start_lanes[i]
            speed = self.scenario.vehicles.get_initial_speed(veh_id)
            edge = start_pos[i][0]

            self.initial_state[veh_id] = (type_id, edge, lane, pos, speed)

    def step(self, rl_actions):
        """Advance the environment by one step.

        Assigns actions to autonomous and human-driven agents (i.e. vehicles,
        traffic lights, etc...). Actions that are not assigned are left to the
        control of the simulator. The actions are then used to advance the
        simulator by the number of time steps requested per environment step.

        Results from the simulations are processed through various classes,
        such as the Vehicle and TrafficLight kernels, to produce standardized
        methods for identifying specific network state features. Finally,
        results from the simulator are used to generate appropriate
        observations.

        Parameters
        ----------
        rl_actions: numpy ndarray
            an list of actions provided by the rl algorithm

        Returns
        -------
        observation: numpy ndarray
            agent's observation of the current environment
        reward: float
            amount of reward associated with the previous state/action pair
        done: bool
            indicates whether the episode has ended
        info: dict
            contains other diagnostic information from the previous action
        """
        for _ in range(self.env_params.sims_per_step):
            self.time_counter += 1
            self.step_counter += 1

            # perform acceleration actions for controlled human-driven vehicles
            if len(self.k.vehicle.get_controlled_ids()) > 0:
                accel = []
                for veh_id in self.k.vehicle.get_controlled_ids():
                    action = self.k.vehicle.get_acc_controller(
                        veh_id).get_action(self)
                    accel.append(action)
                self.k.vehicle.apply_acceleration(
                    self.k.vehicle.get_controlled_ids(), accel)

            # perform lane change actions for controlled human-driven vehicles
            if len(self.k.vehicle.get_controlled_lc_ids()) > 0:
                direction = []
                for veh_id in self.k.vehicle.get_controlled_lc_ids():
                    target_lane = self.k.vehicle.get_lane_changing_controller(
                        veh_id).get_action(self)
                    direction.append(target_lane)
                self.k.vehicle.apply_lane_change(
                    self.k.vehicle.get_controlled_lc_ids(),
                    direction=direction)

            # perform (optionally) routing actions for all vehicles in the
            # network, including RL and SUMO-controlled vehicles
            routing_ids = []
            routing_actions = []
            for veh_id in self.k.vehicle.get_ids():
                if self.k.vehicle.get_routing_controller(veh_id) \
                        is not None:
                    routing_ids.append(veh_id)
                    route_contr = self.k.vehicle.get_routing_controller(
                        veh_id)
                    routing_actions.append(route_contr.choose_route(self))

            self.k.vehicle.choose_routes(routing_ids, routing_actions)

            self.apply_rl_actions(rl_actions)

            self.additional_command()

            # advance the simulation in the simulator by one step
            self.k.simulation.simulation_step()

            # store new observations in the vehicles and traffic lights class
            self.k.update(reset=False)

            # update the colors of vehicles
            if self.sim_params.render:
                self.k.vehicle.update_vehicle_colors()

            # crash encodes whether the simulator experienced a collision
            crash = self.k.simulation.check_collision()

            # stop collecting new simulation steps if there is a collision
            if crash:
                break

            # render a frame
            self.render()

        states = self.get_state()
        if isinstance(states, dict):
            self.state = {}
            next_observation = {}
            done = {}
            infos = {}
            temp_state = states
            for key, state in temp_state.items():
                # collect information of the state of the network based on the
                # environment class used
                self.state[key] = np.asarray(state).T

                # collect observation new state associated with action
                next_observation[key] = np.copy(self.state[key])

                # test if a crash has occurred
                done[key] = crash
                # test if the agent has exited the system, if so
                # its agent should be done
                # FIXME(ev) this assumes that agents are single vehicles
                if key in self.k.vehicle.get_arrived_ids():
                    done[key] = True
                # check if an agent is done
                if crash:
                    done['__all__'] = True
                else:
                    done['__all__'] = False
                infos[key] = {}
        else:
            # collect information of the state of the network based on the
            # environment class used
            self.state = np.asarray(states).T

            # collect observation new state associated with action
            next_observation = np.copy(states)

            # test if the agent should terminate due to a crash
            done = crash

            # compute the info for each agent
            infos = {}

        # compute the reward
        rl_clipped = self.clip_actions(rl_actions)
        reward = self.compute_reward(rl_clipped, fail=crash)

        return next_observation, reward, done, infos

    def reset(self):
        """Reset the environment.

        This method is performed in between rollouts. It resets the state of
        the environment, and re-initializes the vehicles in their starting
        positions.

        If "shuffle" is set to True in InitialConfig, the initial positions of
        vehicles is recalculated and the vehicles are shuffled.

        Returns
        -------
        observation: numpy ndarray
            the initial observation of the space. The initial reward is assumed
            to be zero.
        """
        # reset the time counter
        self.time_counter = 0

        # warn about not using restart_instance when using inflows
        if len(self.scenario.net_params.inflows.get()) > 0 and \
                not self.sim_params.restart_instance:
            print(
                "**********************************************************\n"
                "**********************************************************\n"
                "**********************************************************\n"
                "WARNING: Inflows will cause computational performance to\n"
                "significantly decrease after large number of rollouts. In \n"
                "order to avoid this, set SumoParams(restart_instance=True).\n"
                "**********************************************************\n"
                "**********************************************************\n"
                "**********************************************************"
            )

        if self.sim_params.restart_instance or self.step_counter > 2e6:
            self.step_counter = 0
            # issue a random seed to induce randomness into the next rollout
            self.sim_params.seed = random.randint(0, 1e5)

            self.k.vehicle = deepcopy(self.initial_vehicles)
            self.k.vehicle.master_kernel = self.k
            # restart the sumo instance
            self.restart_simulation(self.sim_params)

        # perform shuffling (if requested)
        elif self.scenario.initial_config.shuffle:
            self.setup_initial_state()

        # clear all vehicles from the network and the vehicles class
        # for veh_id in self.k.kernel_api.vehicle.getIDList():  # FIXME: hack
        #     try:
        #         self.k.vehicle.remove(veh_id)
        #     except (FatalTraCIError, TraCIException):
        #         pass

        # clear all vehicles from the network and the vehicles class
        # FIXME (ev, ak) this is weird and shouldn't be necessary
        for veh_id in list(self.k.vehicle.get_ids()):
            # do not try to remove the vehicles from the network in the first
            # step after initializing the network, as there will be no vehicles
            if self.step_counter == 0:
                continue
            try:
                self.k.vehicle.remove(veh_id)
            except (FatalTraCIError, TraCIException):
                print("Error during start: {}".format(traceback.format_exc()))

        # reintroduce the initial vehicles to the network
        for veh_id in self.initial_ids:
            type_id, edge, lane_index, pos, speed = \
                self.initial_state[veh_id]

            try:
                self.k.vehicle.add(
                    veh_id=veh_id,
                    type_id=type_id,
                    edge=edge,
                    lane=lane_index,
                    pos=pos,
                    speed=speed)
            except (FatalTraCIError, TraCIException):
                # if a vehicle was not removed in the first attempt, remove it
                # now and then reintroduce it
                self.k.vehicle.remove(veh_id)
                self.k.vehicle.add(
                    veh_id=veh_id,
                    type_id=type_id,
                    edge=edge,
                    lane=lane_index,
                    pos=pos,
                    speed=speed)

        # advance the simulation in the simulator by one step
        self.k.simulation.simulation_step()

        # update the information in each kernel to match the current state
        self.k.update(reset=True)

        # update the colors of vehicles
        if self.sim_params.render:
            self.k.vehicle.update_vehicle_colors()

        # check to make sure all vehicles have been spawned
        if len(self.initial_ids) > self.k.vehicle.num_vehicles:
            missing_vehicles = list(
                set(self.initial_ids) - set(self.k.vehicle.get_ids()))
            logging.error('Not enough vehicles have spawned! Bad start?')
            logging.error('Missing vehicles / initial state:')
            for veh_id in missing_vehicles:
                logging.error('- {}: {}'.format(veh_id,
                                                self.initial_state[veh_id]))
            sys.exit()

        states = self.get_state()
        if isinstance(states, dict):
            self.state = {}
            observation = {}
            for key, state in states.items():
                # collect information of the state of the network based on the
                # environment class used
                self.state[key] = np.asarray(state).T

                # collect observation new state associated with action
                observation[key] = np.copy(self.state[key]).tolist()

        else:
            # collect information of the state of the network based on the
            # environment class used
            self.state = np.asarray(states).T

            # observation associated with the reset (no warm-up steps)
            observation = np.copy(states)

        # perform (optional) warm-up steps before training
        for _ in range(self.env_params.warmup_steps):
            observation, _, _, _ = self.step(rl_actions=None)

        # render a frame
        self.render(reset=True)

        # check to make sure all vehicles have been spawned
        if len(self.initial_ids) < self.k.vehicle.num_vehicles:
            logging.error("Not enough vehicles have spawned! Bad start?")
            sys.exit()

        return observation

    def additional_command(self):
        """Additional commands that may be performed by the step method."""
        pass

    def clip_actions(self, rl_actions=None):
        """Clip the actions passed from the RL agent.

        Parameters
        ----------
        rl_actions : list or numpy ndarray
            list of actions provided by the RL algorithm

        Returns
        -------
        numpy ndarray (float)
            The rl_actions clipped according to the box
        """
        # ignore if no actions are issued
        if rl_actions is None:
            return None

        # clip according to the action space requirements
        if isinstance(self.action_space, Box):
            rl_actions = np.clip(
                rl_actions,
                a_min=self.action_space.low,
                a_max=self.action_space.high)
        return rl_actions

    def apply_rl_actions(self, rl_actions=None):
        """Specify the actions to be performed by the rl agent(s).

        If no actions are provided at any given step, the rl agents default to
        performing actions specified by SUMO.

        Parameters
        ----------
        rl_actions : list or numpy ndarray
            list of actions provided by the RL algorithm
        """
        # ignore if no actions are issued
        if rl_actions is None:
            return

        rl_clipped = self.clip_actions(rl_actions)
        self._apply_rl_actions(rl_clipped)

    def _apply_rl_actions(self, rl_actions):
        raise NotImplementedError

    def get_state(self):
        """Return the state of the simulation as perceived by the RL agent.

        MUST BE implemented in new environments.

        Returns
        -------
        state: numpy ndarray
            information on the state of the vehicles, which is provided to the
            agent
        """
        raise NotImplementedError

    @property
    def action_space(self):
        """Identify the dimensions and bounds of the action space.

        MUST BE implemented in new environments.

        Returns
        -------
        gym Box or Tuple type
            a bounded box depicting the shape and bounds of the action space
        """
        raise NotImplementedError

    @property
    def observation_space(self):
        """Identify the dimensions and bounds of the observation space.

        MUST BE implemented in new environments.

        Returns
        -------
        gym Box or Tuple type
            a bounded box depicting the shape and bounds of the observation
            space
        """
        raise NotImplementedError

    def compute_reward(self, rl_actions, **kwargs):
        """Reward function for the RL agent(s).

        MUST BE implemented in new environments.
        Defaults to 0 for non-implemented environments.

        Parameters
        ----------
        rl_actions: numpy ndarray
            actions performed by rl vehicles
        kwargs: dict
            other parameters of interest. Contains a "fail" element, which
            is True if a vehicle crashed, and False otherwise

        Returns
        -------
        reward: float or list <float>
        """
        return 0

    def terminate(self):
        """Close the TraCI I/O connection.

        Should be done at end of every experiment. Must be in Env because the
        environment opens the TraCI connection.
        """
        try:
            print(
                "Closing connection to TraCI and stopping simulation.\n"
                "Note, this may print an error message when it closes."
            )
            self.k.close()

            # close pyglet renderer
            if self.sim_params.render in ['gray', 'dgray', 'rgb', 'drgb']:
                self.renderer.close()
        except FileNotFoundError:
            print("Skip automatic termination. "
                  "Connection is probably already closed.")

    def render(self, reset=False, buffer_length=5):
        """Render a frame.

        Parameters
        ----------
        reset: bool
            set to True to reset the buffer
        buffer_length: int
            length of the buffer
        """
        if self.sim_params.render in ['gray', 'dgray', 'rgb', 'drgb']:
            # render a frame
            self.pyglet_render()

            # cache rendering
            if reset:
                self.frame_buffer = [self.frame.copy() for _ in range(5)]
                self.sights_buffer = [self.sights.copy() for _ in range(5)]
            else:
                if self.step_counter % int(1/self.sim_step) == 0:
                    self.frame_buffer.append(self.frame.copy())
                    self.sights_buffer.append(self.sights.copy())
                if len(self.frame_buffer) > buffer_length:
                    self.frame_buffer.pop(0)
                    self.sights_buffer.pop(0)

    def pyglet_render(self):
        """Render a frame using pyglet."""

        # get human and RL simulation status
        human_idlist = self.k.vehicle.get_human_ids()
        machine_idlist = self.k.vehicle.get_rl_ids()
        human_logs = []
        human_orientations = []
        human_dynamics = []
        machine_logs = []
        machine_orientations = []
        machine_dynamics = []
        max_speed = self.k.scenario.max_speed()
        for id in human_idlist:
            # Force tracking human vehicles by adding "track" in vehicle id.
            # The tracked human vehicles will be treated as machine vehicles.
            if 'track' in id:
                machine_logs.append(
                    [self.k.vehicle.get_timestep(id),
                     self.k.vehicle.get_timedelta(id),
                     id])
                machine_orientations.append(
                    self.k.vehicle.get_orientation(id))
                machine_dynamics.append(
                    self.k.vehicle.get_speed(id)/max_speed)
            else:
                human_logs.append(
                    [self.k.vehicle.get_timestep(id),
                     self.k.vehicle.get_timedelta(id),
                     id])
                human_orientations.append(
                    self.k.vehicle.get_orientation(id))
                human_dynamics.append(
                    self.k.vehicle.get_speed(id)/max_speed)
        for id in machine_idlist:
            machine_logs.append(
                [self.k.vehicle.get_timestep(id),
                 self.k.vehicle.get_timedelta(id),
                 id])
            machine_orientations.append(
                self.k.vehicle.get_orientation(id))
            machine_dynamics.append(
                self.k.vehicle.get_speed(id)/max_speed)

        # step the renderer
        self.frame = self.renderer.render(human_orientations,
                                          machine_orientations,
                                          human_dynamics,
                                          machine_dynamics,
                                          human_logs,
                                          machine_logs)

        # get local observation of RL vehicles
        self.sights = []
        for id in human_idlist:
            # Force tracking human vehicles by adding "track" in vehicle id.
            # The tracked human vehicles will be treated as machine vehicles.
            if "track" in id:
                orientation = self.k.vehicle.get_orientation(id)
                sight = self.renderer.get_sight(
                    orientation, id)
                self.sights.append(sight)
        for id in machine_idlist:
            orientation = self.k.vehicle.get_orientation(id)
            sight = self.renderer.get_sight(
                orientation, id)
            self.sights.append(sight)<|MERGE_RESOLUTION|>--- conflicted
+++ resolved
@@ -110,13 +110,8 @@
         # initialize the simulation using the simulation kernel. This will use
         # the scenario kernel as an input in order to determine what network
         # needs to be simulated.
-<<<<<<< HEAD
-        self.traci_connection = self.k.simulation.start_simulation(
+        kernel_api = self.k.simulation.start_simulation(
             network=self.k.scenario, sim_params=sim_params)
-=======
-        kernel_api = self.k.simulation.start_simulation(
-            scenario=self.k.scenario, sim_params=sim_params)
->>>>>>> ad908b53
 
         # pass the kernel api to the kernel and it's subclasses
         self.k.pass_api(kernel_api)
@@ -204,7 +199,7 @@
         self.k.scenario.generate_network(self.scenario)
         self.k.vehicle.initialize(deepcopy(self.scenario.vehicles))
         kernel_api = self.k.simulation.start_simulation(
-            scenario=self.k.scenario, sim_params=self.sim_params)
+            network=self.k.scenario, sim_params=self.sim_params)
         self.k.pass_api(kernel_api)
 
         self.setup_initial_state()
