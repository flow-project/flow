--- conflicted
+++ resolved
@@ -4,20 +4,15 @@
 import gym
 from gym.spaces import Box
 import logging
-import numpy as np
 import os
-import random
 import signal
 import subprocess
 import sys
 import time
 import traceback
-<<<<<<< HEAD
-=======
 import numpy as np
 import random
 from flow.renderer.pyglet_renderer import PygletRenderer as Renderer
->>>>>>> eb00d065
 
 import traci
 from traci import constants as tc
@@ -502,7 +497,6 @@
             if crash:
                 break
 
-<<<<<<< HEAD
         states = self.get_state()
         if isinstance(states, dict):
             self.state = {}
@@ -539,14 +533,6 @@
 
             # collect observation new state associated with action
             next_observation = np.copy(states)
-=======
-            # render a frame
-            self.render()
-
-        # collect information of the state of the network based on the
-        # environment class used
-        self.state = np.asarray(self.get_state()).T
->>>>>>> eb00d065
 
             # compute the reward
             reward = self.compute_reward(rl_actions, fail=crash)
@@ -556,6 +542,9 @@
 
             # compute the info for each agent
             infos = {}
+
+        # render a frame
+        self.render()
 
         return next_observation, reward, done, infos
 
