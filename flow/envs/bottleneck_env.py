"""
Environments for training vehicles to reduce capacity drops in a bottleneck.

This environment was used in:
TODO(ak): add paper after it has been published.
"""

from flow.controllers.rlcontroller import RLController
from flow.controllers.lane_change_controllers import SimLaneChangeController
from flow.controllers.routing_controllers import ContinuousRouter
from flow.core.params import InFlows, NetParams
from flow.core.params import SumoCarFollowingParams, SumoLaneChangeParams
from flow.core.params import VehicleParams

from collections import defaultdict
from copy import deepcopy

import numpy as np
from gym.spaces.box import Box

from flow.core import rewards
from flow.envs.base_env import Env
import os
import glob

MAX_LANES = 4  # base number of largest number of lanes in the network
EDGE_LIST = ["1", "2", "3", "4", "5"]  # Edge 1 is before the toll booth
EDGE_BEFORE_TOLL = "1"
TB_TL_ID = "2"
EDGE_AFTER_TOLL = "2"
NUM_TOLL_LANES = MAX_LANES

TOLL_BOOTH_AREA = 10  # how far into the edge lane changing is disabled
RED_LIGHT_DIST = 50  # how close for the ramp meter to start going off

EDGE_BEFORE_RAMP_METER = "2"
EDGE_AFTER_RAMP_METER = "3"
NUM_RAMP_METERS = MAX_LANES

RAMP_METER_AREA = 80

MEAN_NUM_SECONDS_WAIT_AT_FAST_TRACK = 3
MEAN_NUM_SECONDS_WAIT_AT_TOLL = 15

ADDITIONAL_ENV_PARAMS = {
    # maximum acceleration for autonomous vehicles, in m/s^2
    "max_accel": 3,
    # maximum deceleration for autonomous vehicles, in m/s^2
    "max_decel": 3,
    # lane change duration for autonomous vehicles, in s. Autonomous vehicles
    # reject new lane changing commands for this duration after successfully
    # changing lanes.
    "lane_change_duration": 5,
    # whether the toll booth should be active
    "disable_tb": True,
    # whether the ramp meter is active
    "disable_ramp_metering": True,
}

# Keys for RL experiments
ADDITIONAL_RL_ENV_PARAMS = {
    # velocity to use in reward functions
    "target_velocity": 30,
    # if an RL vehicle exits, place it back at the front
    "add_rl_if_exit": True,
}

# Keys for VSL style experiments
ADDITIONAL_VSL_ENV_PARAMS = {
    # number of controlled regions for velocity bottleneck controller
    "controlled_segments": [("1", 1, True), ("2", 1, True), ("3", 1, True),
                            ("4", 1, True), ("5", 1, True)],
    # whether lanes in a segment have the same action or not
    "symmetric":
    False,
    # which edges are observed
    "observed_segments": [("1", 1), ("2", 1), ("3", 1), ("4", 1), ("5", 1)],
    # whether the inflow should be reset on each rollout
    "reset_inflow":
    False,
    # the range of inflows to reset on
    "inflow_range": [1000, 2000]
}

ADDITIONAL_NET_PARAMS = {
    "scaling": 1  # the factor multiplying number of lanes.
}

START_RECORD_TIME = 0.0
PERIOD = 10.0


class BottleneckEnv(Env):
    def __init__(self, env_params, sim_params, scenario):
        """Environment used as a simplified representation of the toll booth
        portion of the bay bridge. Contains ramp meters, and a toll both.

        Additional
        ----------
        Vehicles are rerouted to the start of their original routes once they
        reach the end of the network in order to ensure a constant number of
        vehicles.
        """
        for p in ADDITIONAL_ENV_PARAMS.keys():
            if p not in env_params.additional_params:
                raise KeyError(
                    'Environment parameter "{}" not supplied'.format(p))
        for p in ADDITIONAL_NET_PARAMS.keys():
            if p not in scenario.net_params.additional_params:
                raise KeyError('Net parameter "{}" not supplied'.format(p))

        self.num_rl = deepcopy(scenario.vehicles.num_rl_vehicles)
        super().__init__(env_params, sim_params, scenario)
        env_add_params = self.env_params.additional_params
        # tells how scaled the number of lanes are
        self.scaling = scenario.net_params.additional_params.get("scaling")
        self.edge_dict = defaultdict(list)
        self.cars_waiting_for_toll = dict()
        self.cars_before_ramp = dict()
        self.toll_wait_time = np.abs(
            np.random.normal(MEAN_NUM_SECONDS_WAIT_AT_TOLL / self.sim_step,
                             4 / self.sim_step, NUM_TOLL_LANES * self.scaling))
        self.fast_track_lanes = range(
            int(np.ceil(1.5 * self.scaling)), int(np.ceil(2.6 * self.scaling)))

        self.tl_state = ""
        self.disable_tb = env_params.get_additional_param("disable_tb")
        self.disable_ramp_metering = \
            env_params.get_additional_param("disable_ramp_metering")
        self.rl_id_list = deepcopy(self.vehicles.get_rl_ids())

        self.next_period = START_RECORD_TIME / self.sim_step
        self.cars_arrived = 0

        # values for the ramp meter
        self.n_crit = env_add_params.get("n_crit", 8)
        self.q_max = env_add_params.get("q_max", 1100)
        self.q_min = env_add_params.get("q_min", .25 * 1100)
        self.q = self.q_min  # ramp meter feedback controller
        self.feedback_update_time = env_add_params.get("feedback_update", 15)
        self.feedback_timer = 0.0
        self.cycle_time = 6
        cycle_offset = 8
        self.ramp_state = np.linspace(0,
                                      cycle_offset * self.scaling * MAX_LANES,
                                      self.scaling * MAX_LANES)
        self.green_time = 4
        self.red_min = 2
        self.feedback_coeff = env_add_params.get("feedback_coeff", 20)

        self.smoothed_num = np.zeros(10)  # averaged number of vehs in '4'
        self.outflow_index = 0

    def additional_command(self):
        # print(self.vehicles.get_outflow_rate(100))
        super().additional_command()
        # build a list of vehicles and their edges and positions
        self.edge_dict = defaultdict(list)
        # update the dict with all the edges in edge_list
        # so we can look forward for edges
        self.edge_dict.update((k, [[]
                                   for _ in range(MAX_LANES * self.scaling)])
                              for k in EDGE_LIST)
        for veh_id in self.vehicles.get_ids():
            try:
                edge = self.vehicles.get_edge(veh_id)
                if edge not in self.edge_dict:
                    self.edge_dict.update({
                        edge: [[] for _ in range(MAX_LANES * self.scaling)]
                    })
                lane = self.vehicles.get_lane(veh_id)  # integer
                pos = self.vehicles.get_position(veh_id)
                self.edge_dict[edge][lane].append((veh_id, pos))
            except Exception:
                pass
        if not self.disable_tb:
            self.apply_toll_bridge_control()
        if not self.disable_ramp_metering:
            self.ramp_meter_lane_change_control()
            self.alinea()

        # compute the outflow
        veh_ids = self.vehicles.get_ids_by_edge('4')
        self.smoothed_num[self.outflow_index] = len(veh_ids)
        self.outflow_index = \
            (self.outflow_index + 1) % self.smoothed_num.shape[0]

        if self.time_counter > self.next_period:
            self.density = self.cars_arrived  # / (PERIOD/self.sim_step)
            # print(self.density)
            self.next_period += PERIOD / self.sim_step
            self.cars_arrived = 0

        self.cars_arrived += self.vehicles.get_num_arrived()

    def ramp_meter_lane_change_control(self):
        cars_that_have_left = []
        for veh_id in self.cars_before_ramp:
            if self.vehicles.get_edge(veh_id) == EDGE_AFTER_RAMP_METER:
                lane_change_mode = \
                    self.cars_before_ramp[veh_id]["lane_change_mode"]
                color = self.cars_before_ramp[veh_id]["color"]
                self.traci_connection.vehicle.setColor(veh_id, color)
                self.traci_connection.vehicle.setLaneChangeMode(
                    veh_id, lane_change_mode)

                cars_that_have_left.append(veh_id)

        for veh_id in cars_that_have_left:
            self.cars_before_ramp.__delitem__(veh_id)

        for lane in range(NUM_RAMP_METERS * self.scaling):
            cars_in_lane = self.edge_dict[EDGE_BEFORE_RAMP_METER][lane]

            for car in cars_in_lane:
                veh_id, pos = car
                if pos > RAMP_METER_AREA:
                    if veh_id not in self.cars_waiting_for_toll:
                        traci_veh = self.traci_connection.vehicle
                        # Disable lane changes inside Toll Area
                        lane_change_mode = \
                            self.vehicles.get_lane_change_mode(veh_id)
                        color = traci_veh.getColor(veh_id)
                        self.cars_before_ramp[veh_id] = {
                            "lane_change_mode": lane_change_mode,
                            "color": color
                        }
                        traci_veh.setLaneChangeMode(veh_id, 512)
                        traci_veh.setColor(veh_id, (0, 255, 255, 255))

    def alinea(self):
        """Implementation of ALINEA from Toll Plaza Merging Traffic Control
           for Throughput Maximization"""
        self.feedback_timer += self.sim_step
        self.ramp_state += self.sim_step
        if self.feedback_timer > self.feedback_update_time:
            self.feedback_timer = 0
            # now implement the integral controller update
            # find all the vehicles in an edge
            q_update = self.feedback_coeff * (
                self.n_crit - np.average(self.smoothed_num))
            self.q = np.clip(
                self.q + q_update, a_min=self.q_min, a_max=self.q_max)
            # convert q to cycle time
            self.cycle_time = 7200 / self.q

        # now apply the ramp meter
        self.ramp_state %= self.cycle_time
        # step through, if the value of tl_state is below self.green_time
        # we should be green, otherwise we should be red
        tl_mask = (self.ramp_state <= self.green_time)
        colors = ['G' if val else 'r' for val in tl_mask]
        self.k.traffic_light.set_state('3', ''.join(colors))

    def apply_toll_bridge_control(self):
        cars_that_have_left = []
        for veh_id in self.cars_waiting_for_toll:
            if self.vehicles.get_edge(veh_id) == EDGE_AFTER_TOLL:
                lane = self.vehicles.get_lane(veh_id)
                lane_change_mode = \
                    self.cars_waiting_for_toll[veh_id]["lane_change_mode"]
                color = self.cars_waiting_for_toll[veh_id]["color"]
                self.traci_connection.vehicle.setColor(veh_id, color)
                self.traci_connection.vehicle.setLaneChangeMode(
                    veh_id, lane_change_mode)
                if lane not in self.fast_track_lanes:
                    self.toll_wait_time[lane] = max(
                        0,
                        np.random.normal(
                            MEAN_NUM_SECONDS_WAIT_AT_TOLL / self.sim_step,
                            1 / self.sim_step))
                else:
                    self.toll_wait_time[lane] = max(
                        0,
                        np.random.normal(
                            MEAN_NUM_SECONDS_WAIT_AT_FAST_TRACK /
                            self.sim_step, 1 / self.sim_step))

                cars_that_have_left.append(veh_id)

        for veh_id in cars_that_have_left:
            self.cars_waiting_for_toll.__delitem__(veh_id)

        traffic_light_states = ["G"] * NUM_TOLL_LANES * self.scaling

        for lane in range(NUM_TOLL_LANES * self.scaling):
            cars_in_lane = self.edge_dict[EDGE_BEFORE_TOLL][lane]

            for car in cars_in_lane:
                veh_id, pos = car
                if pos > TOLL_BOOTH_AREA:
                    if veh_id not in self.cars_waiting_for_toll:
                        # Disable lane changes inside Toll Area
                        lane_change_mode = \
                            self.vehicles.get_lane_change_mode(veh_id)
                        color = self.traci_connection.vehicle.getColor(veh_id)
                        self.cars_waiting_for_toll[veh_id] = \
                            {"lane_change_mode": lane_change_mode,
                             "color": color}
                        self.traci_connection.vehicle.setLaneChangeMode(
                            veh_id, 512)
                        self.traci_connection.vehicle.setColor(
                            veh_id, (255, 0, 255, 0))
                    else:
                        if pos > 50:
                            if self.toll_wait_time[lane] < 0:
                                traffic_light_states[lane] = "G"
                            else:
                                traffic_light_states[lane] = "r"
                                self.toll_wait_time[lane] -= 1

        newTLState = "".join(traffic_light_states)

        if newTLState != self.tl_state:
            self.tl_state = newTLState
            self.traci_connection.trafficlight.setRedYellowGreenState(
                tlsID=TB_TL_ID, state=newTLState)

    def distance_to_bottleneck(self, veh_id):
        pre_bottleneck_edges = {
            str(i): self.scenario.edge_length(str(i))
            for i in [1, 2, 3]
        }
        edge_pos = self.vehicles.get_position(veh_id)
        edge = self.vehicles.get_edge(veh_id)
        if edge in pre_bottleneck_edges:
            total_length = pre_bottleneck_edges[edge] - edge_pos
            for next_edge in range(int(edge) + 1, 4):
                total_length += pre_bottleneck_edges[str(next_edge)]
            return total_length
        else:
            return -1

    def get_bottleneck_outflow_vehicles_per_hour(self, sample_period):
<<<<<<< HEAD
        """Returns the vehs/hour based on sample_period"""
=======
        """Return the vehs/hour based on sample_period."""
>>>>>>> baad5bb0
        return self.vehicles.get_outflow_rate(sample_period)

    def get_bottleneck_density(self, lanes=None):
        BOTTLE_NECK_LEN = 280
        bottleneck_ids = self.vehicles.get_ids_by_edge(['3', '4'])
        if lanes:
            veh_ids = [
                veh_id for veh_id in bottleneck_ids
                if str(self.vehicles.get_edge(veh_id)) + "_" +
                str(self.vehicles.get_lane(veh_id)) in lanes
            ]
        else:
            veh_ids = self.vehicles.get_ids_by_edge(['3', '4'])
        return len(veh_ids) / BOTTLE_NECK_LEN

    def get_avg_bottleneck_velocity(self):
        veh_ids = self.vehicles.get_ids_by_edge(['3', '4', '5'])
        return sum(self.vehicles.get_speed(veh_ids)) / len(veh_ids) \
            if len(veh_ids) != 0 else 0

    # Dummy action and observation spaces
    @property
    def action_space(self):
        """See class definition."""
        return Box(
            low=-float("inf"),
            high=float("inf"),
            shape=(1, ),
            dtype=np.float32)

    @property
    def observation_space(self):
        """See class definition."""
        return Box(
            low=-float("inf"),
            high=float("inf"),
            shape=(1, ),
            dtype=np.float32)

    def compute_reward(self, rl_actions, **kwargs):
        """ Outflow rate over last ten seconds normalized to max of 1 """

        reward = self.vehicles.get_outflow_rate(10 * self.sim_step) / \
            (2000.0 * self.scaling)
        return reward

    def get_state(self):
        """See class definition."""
        return np.asarray([1])


class BottleNeckAccelEnv(BottleneckEnv):
    """Environment used to train vehicles to effectively
       pass through a bottleneck.

       States
           An observation is the edge position, speed, lane, and edge number of
           the AV, the distance to and velocity of the vehicles
           in front and behind the AV for all lanes. Additionally, we pass the
           density and average velocity of all edges. Finally, we pad with
           zeros in case an AV has exited the system.
           Note: the vehicles are arranged in an initial order, so we pad
           the missing vehicle at its normal position in the order

       Actions
           The action space consist of a list in which the first half
           is accelerations and the second half is a direction for lane
           changing that we round

       Rewards
           The reward is the two-norm of the difference between the speed of
           all vehicles in the network and some desired speed. To this we add
           a positive reward for moving the vehicles forward

       Termination
           A rollout is terminated once the time horizon is reached.

       """

    def __init__(self, env_params, sim_params, scenario):
        for p in ADDITIONAL_RL_ENV_PARAMS.keys():
            if p not in env_params.additional_params:
                raise KeyError(
                    'Environment parameter "{}" not supplied'.format(p))

        super().__init__(env_params, sim_params, scenario)
        self.add_rl_if_exit = env_params.get_additional_param("add_rl_if_exit")

    @property
    def observation_space(self):
        """See class definition."""
        num_edges = len(self.scenario.get_edge_list())
        num_rl_veh = self.num_rl
        num_obs = 2 * num_edges + 4 * MAX_LANES * self.scaling \
            * num_rl_veh + 4 * num_rl_veh

        return Box(low=0, high=1, shape=(num_obs, ), dtype=np.float32)

    def get_state(self):
        """See class definition."""
        headway_scale = 1000

        rl_ids = self.vehicles.get_rl_ids()

        # rl vehicle data (absolute position, speed, and lane index)
        rl_obs = np.empty(0)
        id_counter = 0
        for veh_id in rl_ids:
            # check if we have skipped a vehicle, if not, pad
            rl_id_num = self.rl_id_list.index(veh_id)
            if rl_id_num != id_counter:
                rl_obs = np.concatenate(
                    (rl_obs, np.zeros(4 * (rl_id_num - id_counter))))
                id_counter = rl_id_num + 1
            else:
                id_counter += 1

            # get the edge and convert it to a number
            edge_num = self.vehicles.get_edge(veh_id)
            if edge_num is None:
                edge_num = -1
            elif edge_num == '':
                edge_num = -1
            elif edge_num[0] == ':':
                edge_num = -1
            else:
                edge_num = int(edge_num) / 6
            rl_obs = np.concatenate((rl_obs, [
                self.get_x_by_id(veh_id) / 1000,
                (self.vehicles.get_speed(veh_id) / self.max_speed),
                (self.vehicles.get_lane(veh_id) / MAX_LANES), edge_num
            ]))
        # if all the missing vehicles are at the end, pad
        diff = self.num_rl - int(rl_obs.shape[0] / 4)
        if diff > 0:
            rl_obs = np.concatenate((rl_obs, np.zeros(4 * diff)))

        # relative vehicles data (lane headways, tailways, vel_ahead, and
        # vel_behind)
        relative_obs = np.empty(0)
        id_counter = 0
        for veh_id in rl_ids:
            # check if we have skipped a vehicle, if not, pad
            rl_id_num = self.rl_id_list.index(veh_id)
            if rl_id_num != id_counter:
                pad_mat = np.zeros(
                    4 * MAX_LANES * self.scaling * (rl_id_num - id_counter))
                relative_obs = np.concatenate((relative_obs, pad_mat))
                id_counter = rl_id_num + 1
            else:
                id_counter += 1
            num_lanes = MAX_LANES * self.scaling
            headway = np.asarray([1000
                                  for _ in range(num_lanes)]) / headway_scale
            tailway = np.asarray([1000
                                  for _ in range(num_lanes)]) / headway_scale
            vel_in_front = np.asarray([0 for _ in range(num_lanes)
                                       ]) / self.max_speed
            vel_behind = np.asarray([0 for _ in range(num_lanes)
                                     ]) / self.max_speed

            lane_leaders = self.vehicles.get_lane_leaders(veh_id)
            lane_followers = self.vehicles.get_lane_followers(veh_id)
            lane_headways = self.vehicles.get_lane_headways(veh_id)
            lane_tailways = self.vehicles.get_lane_tailways(veh_id)
            headway[0:len(lane_headways)] = (
                np.asarray(lane_headways) / headway_scale)
            tailway[0:len(lane_tailways)] = (
                np.asarray(lane_tailways) / headway_scale)
            for i, lane_leader in enumerate(lane_leaders):
                if lane_leader != '':
                    vel_in_front[i] = (
                        self.vehicles.get_speed(lane_leader) / self.max_speed)
            for i, lane_follower in enumerate(lane_followers):
                if lane_followers != '':
                    vel_behind[i] = (self.vehicles.get_speed(lane_follower) /
                                     self.max_speed)

            relative_obs = np.concatenate((relative_obs, headway, tailway,
                                           vel_in_front, vel_behind))

        # if all the missing vehicles are at the end, pad
        diff = self.num_rl - int(relative_obs.shape[0] / (4 * MAX_LANES))
        if diff > 0:
            relative_obs = np.concatenate((relative_obs,
                                           np.zeros(4 * MAX_LANES * diff)))

        # per edge data (average speed, density
        edge_obs = []
        for edge in self.scenario.get_edge_list():
            veh_ids = self.vehicles.get_ids_by_edge(edge)
            if len(veh_ids) > 0:
                avg_speed = (sum(self.vehicles.get_speed(veh_ids)) /
                             len(veh_ids)) / self.max_speed
                density = len(veh_ids) / self.scenario.edge_length(edge)
                edge_obs += [avg_speed, density]
            else:
                edge_obs += [0, 0]

        return np.concatenate((rl_obs, relative_obs, edge_obs))

    def compute_reward(self, rl_actions, **kwargs):
        """See class definition."""
        num_rl = self.vehicles.num_rl_vehicles
        lane_change_acts = np.abs(np.round(rl_actions[1::2])[:num_rl])
        return (rewards.desired_velocity(self) + rewards.rl_forward_progress(
            self, gain=0.1) - rewards.boolean_action_penalty(
                lane_change_acts, gain=1.0))

    def sort_by_position(self):
        if self.env_params.sort_vehicles:
            sorted_ids = sorted(self.vehicles.get_ids(), key=self.get_x_by_id)
            return sorted_ids, None
        else:
            return self.vehicles.get_ids(), None

    def _apply_rl_actions(self, actions):
        """
        See parent class.

        Takes a tuple and applies a lane change or acceleration. if a lane
        change is applied, don't issue any commands
        for the duration of the lane change and return negative rewards
        for actions during that lane change. if a lane change isn't applied,
        and sufficient time has passed, issue an acceleration like normal.
        """
        num_rl = self.vehicles.num_rl_vehicles
        acceleration = actions[::2][:num_rl]
        direction = np.round(actions[1::2])[:num_rl]

        # re-arrange actions according to mapping in observation space
        sorted_rl_ids = [
            veh_id for veh_id in self.sorted_ids
            if veh_id in self.vehicles.get_rl_ids()
        ]

        # represents vehicles that are allowed to change lanes
        non_lane_changing_veh = \
            [self.time_counter <= self.lane_change_duration
             + self.vehicles.get_state(veh_id, 'last_lc')
             for veh_id in sorted_rl_ids]
        # vehicle that are not allowed to change have their directions set to 0
        direction[non_lane_changing_veh] = \
            np.array([0] * sum(non_lane_changing_veh))

        self.apply_acceleration(sorted_rl_ids, acc=acceleration)
        self.apply_lane_change(sorted_rl_ids, direction=direction)

    def additional_command(self):
        super().additional_command()
        # if the number of rl vehicles has decreased introduce it back in
        num_rl = self.vehicles.num_rl_vehicles
        if num_rl != len(self.rl_id_list) and self.add_rl_if_exit:
            # find the vehicles that have exited
            diff_list = list(
                set(self.rl_id_list).difference(self.vehicles.get_rl_ids()))
            for rl_id in diff_list:
                # distribute rl cars evenly over lanes
                lane_num = self.rl_id_list.index(rl_id) % \
                           MAX_LANES * self.scaling
                # reintroduce it at the start of the network
                try:
                    self.traci_connection.vehicle.addFull(
                        rl_id,
                        'route1',
                        typeID=str('rl'),
                        departLane=str(lane_num),
                        departPos="0",
                        departSpeed="max")
                except Exception:
                    pass


class DesiredVelocityEnv(BottleneckEnv):
    """Environment used to train vehicles to effectively pass
       through a bottleneck by specifying the velocity that RL vehicles
       should attempt to travel in certain regions of space

       States
           An observation is the number of vehicles in each lane in each
           segment

       Actions
           The action space consist of a list in which each element
           corresponds to the desired speed that RL vehicles should travel in
           that region of space

       Rewards
           The reward is the outflow of the bottleneck plus a reward
           for RL vehicles making forward progress
    """

    def __init__(self, env_params, sim_params, scenario):
        super().__init__(env_params, sim_params, scenario)
        for p in ADDITIONAL_VSL_ENV_PARAMS.keys():
            if p not in env_params.additional_params:
                raise KeyError(
                    'Environment parameter "{}" not supplied'.format(p))

        # default (edge, segment, controlled) status
        add_env_params = self.env_params.additional_params
        default = [("1", 1, True), ("2", 1, True), ("3", 1, True),
                   ("4", 1, True), ("5", 1, True)]
        super(DesiredVelocityEnv, self).__init__(env_params, sim_params,
                                                 scenario)
        self.segments = add_env_params.get("controlled_segments", default)

        # number of segments for each edge
        self.num_segments = [segment[1] for segment in self.segments]

        # whether an edge is controlled
        self.is_controlled = [segment[2] for segment in self.segments]

        self.num_controlled_segments = [
            segment[1] for segment in self.segments if segment[2]
        ]

        # sum of segments
        self.total_segments = int(
            np.sum([segment[1] for segment in self.segments]))
        # sum of controlled segments
        segment_list = [segment[1] for segment in self.segments if segment[2]]
        self.total_controlled_segments = int(np.sum(segment_list))

        # list of controlled edges for comparison
        self.controlled_edges = [
            segment[0] for segment in self.segments if segment[2]
        ]

        additional_params = env_params.additional_params

        # for convenience, construct the relevant positions defining
        # segments within edges
        # self.slices is a dictionary mapping
        # edge (str) -> segment start location (list of int)
        self.slices = {}
        for edge, num_segments, _ in self.segments:
            edge_length = self.scenario.edge_length(edge)
            self.slices[edge] = np.linspace(0, edge_length, num_segments + 1)

        # get info for observed segments
        self.obs_segments = additional_params.get("observed_segments")

        # number of segments for each edge
        self.num_obs_segments = [segment[1] for segment in self.obs_segments]

        # for convenience, construct the relevant positions defining
        # segments within edges
        # self.slices is a dictionary mapping
        # edge (str) -> segment start location (list of int)
        self.obs_slices = {}
        for edge, num_segments in self.obs_segments:
            edge_length = self.scenario.edge_length(edge)
            self.obs_slices[edge] = np.linspace(0, edge_length,
                                                num_segments + 1)

        # self.symmetric is True if all lanes in a segment
        # have same action, else False
        self.symmetric = additional_params.get("symmetric")

        # action index tells us, given an edge and a lane,the offset into
        # rl_actions that we should take.
        self.action_index = [0]
        for i, (edge, segment, controlled) in enumerate(self.segments[:-1]):
            if self.symmetric:
                self.action_index += [
                    self.action_index[i] + segment * controlled
                ]
            else:
                num_lanes = self.scenario.num_lanes(edge)
                self.action_index += [
                    self.action_index[i] + segment * controlled * num_lanes
                ]

        self.action_index = {}
        action_list = [0]
        index = 0
        for (edge, num_segments, controlled) in self.segments:
            if controlled:
                if self.symmetric:
                    self.action_index[edge] = [action_list[index]]
                    action_list += [action_list[index] + controlled]
                else:
                    num_lanes = self.scenario.num_lanes(edge)
                    self.action_index[edge] = [action_list[index]]
                    action_list += [
                        action_list[index] +
                        num_segments * controlled * num_lanes
                    ]
                index += 1

    @property
    def observation_space(self):
        """See class definition."""
        num_obs = 0
        # density and velocity for rl and non-rl vehicles per segment
        # Last element is the outflow
        for segment in self.obs_segments:
            num_obs += 4 * segment[1] * self.scenario.num_lanes(segment[0])
        num_obs += 1
        return Box(low=0.0, high=1.0, shape=(num_obs, ), dtype=np.float32)

    @property
    def action_space(self):
        """See class definition."""
        if self.symmetric:
            action_size = self.total_controlled_segments
        else:
            action_size = 0.0
            for segment in self.segments:  # iterate over segments
                if segment[2]:  # if controlled
                    num_lanes = self.scenario.num_lanes(segment[0])
                    action_size += num_lanes * segment[1]
        return Box(
            low=-1.5, high=1.0, shape=(int(action_size), ), dtype=np.float32)

    def get_state(self):
        """See class definition."""
        # action space is number of vehicles in each segment in each lane,
        # number of rl vehicles in each segment in each lane
        # mean speed in each segment, and mean rl speed in each
        # segment in each lane
        num_vehicles_list = []
        num_rl_vehicles_list = []
        vehicle_speeds_list = []
        rl_speeds_list = []
        NUM_VEHICLE_NORM = 20
        for i, edge in enumerate(EDGE_LIST):
            num_lanes = self.scenario.num_lanes(edge)
            num_vehicles = np.zeros((self.num_obs_segments[i], num_lanes))
            num_rl_vehicles = np.zeros((self.num_obs_segments[i], num_lanes))
            vehicle_speeds = np.zeros((self.num_obs_segments[i], num_lanes))
            rl_vehicle_speeds = np.zeros((self.num_obs_segments[i], num_lanes))
            ids = self.vehicles.get_ids_by_edge(edge)
            lane_list = self.vehicles.get_lane(ids)
            pos_list = self.vehicles.get_position(ids)
            for i, id in enumerate(ids):
                segment = np.searchsorted(self.obs_slices[edge],
                                          pos_list[i]) - 1
                if id in self.vehicles.get_rl_ids():
                    rl_vehicle_speeds[segment, lane_list[i]] \
                        += self.vehicles.get_speed(id)
                    num_rl_vehicles[segment, lane_list[i]] += 1
                else:
                    vehicle_speeds[segment, lane_list[i]] \
                        += self.vehicles.get_speed(id)
                    num_vehicles[segment, lane_list[i]] += 1

            # normalize

            num_vehicles /= NUM_VEHICLE_NORM
            num_rl_vehicles /= NUM_VEHICLE_NORM
            num_vehicles_list += num_vehicles.flatten().tolist()
            num_rl_vehicles_list += num_rl_vehicles.flatten().tolist()
            vehicle_speeds_list += vehicle_speeds.flatten().tolist()
            rl_speeds_list += rl_vehicle_speeds.flatten().tolist()

        unnorm_veh_list = np.asarray(num_vehicles_list) * \
            NUM_VEHICLE_NORM
        unnorm_rl_list = np.asarray(num_rl_vehicles_list) * \
            NUM_VEHICLE_NORM
        # compute the mean speed if the speed isn't zero
        num_rl = len(num_rl_vehicles_list)
        num_veh = len(num_vehicles_list)
        mean_speed = np.nan_to_num([
            vehicle_speeds_list[i] / unnorm_veh_list[i]
            if int(unnorm_veh_list[i]) else 0 for i in range(num_veh)
        ])
        mean_speed_norm = mean_speed / 50
        mean_rl_speed = np.nan_to_num([
            rl_speeds_list[i] / unnorm_rl_list[i]
            if int(unnorm_rl_list[i]) else 0 for i in range(num_rl)
        ]) / 50
        outflow = np.asarray(
            self.vehicles.get_outflow_rate(20 * self.sim_step) / 2000.0)
        return np.concatenate((num_vehicles_list, num_rl_vehicles_list,
                               mean_speed_norm, mean_rl_speed, [outflow]))

    def _apply_rl_actions(self, rl_actions):
        """
        RL actions are split up into 3 levels.
        First, they're split into edge actions.
        Then they're split into segment actions.
        Then they're split into lane actions.
        """
        for rl_id in self.vehicles.get_rl_ids():
            edge = self.vehicles.get_edge(rl_id)
            lane = self.vehicles.get_lane(rl_id)
            if edge:
                # If in outer lanes, on a controlled edge, in a controlled lane
                if edge[0] != ':' and edge in self.controlled_edges:
                    pos = self.vehicles.get_position(rl_id)

                    if not self.symmetric:
                        num_lanes = self.scenario.num_lanes(edge)
                        # find what segment we fall into
                        bucket = np.searchsorted(self.slices[edge], pos) - 1
                        action = rl_actions[int(lane) + bucket * num_lanes +
                                            self.action_index[edge]]
                    else:
                        # find what segment we fall into
                        bucket = np.searchsorted(self.slices[edge], pos) - 1
                        action = rl_actions[bucket + self.action_index[edge]]

                    traci_veh = self.traci_connection.vehicle
                    max_speed_curr = traci_veh.getMaxSpeed(rl_id)
                    next_max = np.clip(max_speed_curr + action, 0.01, 23.0)
                    traci_veh.setMaxSpeed(rl_id, next_max)

                else:
                    # set the desired velocity of the controller to the default
                    self.traci_connection.vehicle.setMaxSpeed(rl_id, 23.0)

    def compute_reward(self, rl_actions, **kwargs):
        """Outflow rate over last ten seconds normalized to max of 1."""

        if self.env_params.evaluate:
            if self.time_counter == self.env_params.horizon:
                reward = self.vehicles.get_outflow_rate(500)
            else:
                return 0
        else:
            reward = self.vehicles.get_outflow_rate(10 * self.sim_step) / \
                     (2000.0 * self.scaling)
        return reward

    def reset(self):
        add_params = self.env_params.additional_params
        if add_params.get("reset_inflow"):
            inflow_range = add_params.get("inflow_range")
            flow_rate = np.random.uniform(
                min(inflow_range), max(inflow_range)) * self.scaling
            for _ in range(100):
                try:
                    inflow = InFlows()
                    inflow.add(
                        veh_type="followerstopper",
                        edge="1",
                        vehs_per_hour=flow_rate * .1,
                        departLane="random",
                        departSpeed=10)
                    inflow.add(
                        veh_type="human",
                        edge="1",
                        vehs_per_hour=flow_rate * .9,
                        departLane="random",
                        departSpeed=10)

                    additional_net_params = {"scaling": self.scaling}
                    net_params = NetParams(
                        inflows=inflow,
                        no_internal_links=False,
                        additional_params=additional_net_params)

                    vehicles = VehicleParams()
                    vehicles.add(
                        veh_id="human",
                        car_following_params=SumoCarFollowingParams(
                            speed_mode=9,
                        ),
                        lane_change_controller=(SimLaneChangeController, {}),
                        routing_controller=(ContinuousRouter, {}),
                        lane_change_params=SumoLaneChangeParams(
                            lane_change_mode=0,  # 1621,#0b100000101,
                        ),
                        num_vehicles=1 * self.scaling)
                    vehicles.add(
                        veh_id="followerstopper",
                        acceleration_controller=(RLController, {}),
                        lane_change_controller=(SimLaneChangeController, {}),
                        routing_controller=(ContinuousRouter, {}),
                        car_following_params=SumoCarFollowingParams(
                            speed_mode=9,
                        ),
                        lane_change_params=SumoLaneChangeParams(
                            lane_change_mode=0,
                        ),
                        num_vehicles=1 * self.scaling)
                    self.vehicles = vehicles

                    # delete the cfg and net files
                    net_path = self.scenario.net_path
                    net_name = net_path + self.scenario.name
                    cfg_path = self.scenario.cfg_path
                    cfg_name = cfg_path + self.scenario.name
                    for f in glob.glob(net_name + '*'):
                        os.remove(f)
                    for f in glob.glob(cfg_name + '*'):
                        os.remove(f)

                    self.scenario = self.scenario.__class__(
                        name=self.scenario.orig_name,
                        vehicles=vehicles,
                        net_params=net_params,
                        initial_config=self.scenario.initial_config,
                        traffic_lights=self.scenario.traffic_lights)
                    observation = super().reset()

                    # reset the timer to zero
                    self.time_counter = 0

                    return observation

                except Exception as e:
                    print('error on reset ', e)
                    # perform the generic reset function

        observation = super().reset()

        # reset the timer to zero
        self.time_counter = 0

        return observation<|MERGE_RESOLUTION|>--- conflicted
+++ resolved
@@ -332,11 +332,7 @@
             return -1
 
     def get_bottleneck_outflow_vehicles_per_hour(self, sample_period):
-<<<<<<< HEAD
-        """Returns the vehs/hour based on sample_period"""
-=======
         """Return the vehs/hour based on sample_period."""
->>>>>>> baad5bb0
         return self.vehicles.get_outflow_rate(sample_period)
 
     def get_bottleneck_density(self, lanes=None):
