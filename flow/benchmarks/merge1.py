"""Benchmark for merge1.

Trains a small percentage of autonomous vehicles to dissipate shockwaves caused
by merges in an open network. The autonomous penetration rate in this example
is 25%.

- **Action Dimension**: (13, )
- **Observation Dimension**: (65, )
- **Horizon**: 750 steps
"""

from copy import deepcopy
from flow.core.params import SumoParams, EnvParams, InitialConfig, NetParams, \
<<<<<<< HEAD
    InFlows
from flow.scenarios.merge import ADDITIONAL_NET_PARAMS
from flow.core.vehicles import Vehicles
from flow.controllers import SumoCarFollowingController, RLController
=======
    InFlows, SumoCarFollowingParams
from flow.scenarios.merge import ADDITIONAL_NET_PARAMS
from flow.core.params import VehicleParams
from flow.controllers import SimCarFollowingController, RLController
>>>>>>> 27cf0889

# time horizon of a single rollout
HORIZON = 750
# inflow rate at the highway
FLOW_RATE = 2000
# percent of autonomous vehicles
RL_PENETRATION = 0.25
# num_rl term (see ADDITIONAL_ENV_PARAMs)
NUM_RL = 13

# We consider a highway network with an upstream merging lane producing
# shockwaves
additional_net_params = deepcopy(ADDITIONAL_NET_PARAMS)
additional_net_params["merge_lanes"] = 1
additional_net_params["highway_lanes"] = 1
additional_net_params["pre_merge_length"] = 500

# RL vehicles constitute 5% of the total number of vehicles
vehicles = VehicleParams()
vehicles.add(
    veh_id="human",
    acceleration_controller=(SimCarFollowingController, {}),
    car_following_params=SumoCarFollowingParams(
        speed_mode="obey_safe_speed",
    ),
    num_vehicles=5)
vehicles.add(
    veh_id="rl",
    acceleration_controller=(RLController, {}),
    car_following_params=SumoCarFollowingParams(
        speed_mode="obey_safe_speed",
    ),
    num_vehicles=0)

# Vehicles are introduced from both sides of merge, with RL vehicles entering
# from the highway portion as well
inflow = InFlows()
inflow.add(
    veh_type="human",
    edge="inflow_highway",
    vehs_per_hour=(1 - RL_PENETRATION) * FLOW_RATE,
    departLane="free",
    departSpeed=10)
inflow.add(
    veh_type="rl",
    edge="inflow_highway",
    vehs_per_hour=RL_PENETRATION * FLOW_RATE,
    departLane="free",
    departSpeed=10)
inflow.add(
    veh_type="human",
    edge="inflow_merge",
    vehs_per_hour=100,
    departLane="free",
    departSpeed=7.5)

flow_params = dict(
    # name of the experiment
    exp_tag="merge_1",

    # name of the flow environment the experiment is running on
    env_name="WaveAttenuationMergePOEnv",

    # name of the scenario class the experiment is running on
    scenario="MergeScenario",

<<<<<<< HEAD
=======
    # simulator that is used by the experiment
    simulator='traci',

>>>>>>> 27cf0889
    # sumo-related parameters (see flow.core.params.SumoParams)
    sim=SumoParams(
        restart_instance=True,
        sim_step=0.5,
        render=False,
    ),

    # environment related parameters (see flow.core.params.EnvParams)
    env=EnvParams(
        horizon=HORIZON,
        sims_per_step=2,
        warmup_steps=0,
        additional_params={
            "max_accel": 1.5,
            "max_decel": 1.5,
            "target_velocity": 20,
            "num_rl": NUM_RL,
        },
    ),

    # network-related parameters (see flow.core.params.NetParams and the
    # scenario's documentation or ADDITIONAL_NET_PARAMS component)
    net=NetParams(
        inflows=inflow,
        no_internal_links=False,
        additional_params=additional_net_params,
    ),

    # vehicles to be placed in the network at the start of a rollout (see
    # flow.core.vehicles.Vehicles)
    veh=vehicles,

    # parameters specifying the positioning of vehicles upon initialization/
    # reset (see flow.core.params.InitialConfig)
    initial=InitialConfig(),
)<|MERGE_RESOLUTION|>--- conflicted
+++ resolved
@@ -11,17 +11,10 @@
 
 from copy import deepcopy
 from flow.core.params import SumoParams, EnvParams, InitialConfig, NetParams, \
-<<<<<<< HEAD
-    InFlows
-from flow.scenarios.merge import ADDITIONAL_NET_PARAMS
-from flow.core.vehicles import Vehicles
-from flow.controllers import SumoCarFollowingController, RLController
-=======
     InFlows, SumoCarFollowingParams
 from flow.scenarios.merge import ADDITIONAL_NET_PARAMS
 from flow.core.params import VehicleParams
 from flow.controllers import SimCarFollowingController, RLController
->>>>>>> 27cf0889
 
 # time horizon of a single rollout
 HORIZON = 750
@@ -88,12 +81,9 @@
     # name of the scenario class the experiment is running on
     scenario="MergeScenario",
 
-<<<<<<< HEAD
-=======
     # simulator that is used by the experiment
     simulator='traci',
 
->>>>>>> 27cf0889
     # sumo-related parameters (see flow.core.params.SumoParams)
     sim=SumoParams(
         restart_instance=True,
