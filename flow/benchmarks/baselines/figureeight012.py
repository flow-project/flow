--- conflicted
+++ resolved
@@ -3,20 +3,6 @@
 Baseline is human acceleration and intersection behavior.
 """
 
-<<<<<<< HEAD
-from flow.controllers import ContinuousRouter
-from flow.controllers import IDMController
-from flow.core.experiment import SumoExperiment
-from flow.core.params import EnvParams
-from flow.core.params import InitialConfig
-from flow.core.params import NetParams
-from flow.core.params import SumoParams
-from flow.core.vehicles import Vehicles
-from flow.envs.loop.loop_accel import AccelEnv
-from flow.scenarios.figure_eight import ADDITIONAL_NET_PARAMS
-from flow.scenarios.figure_eight import Figure8Scenario
-=======
->>>>>>> 4f6c3593
 import numpy as np
 from flow.core.experiment import SumoExperiment
 from flow.core.params import InitialConfig
@@ -46,40 +32,18 @@
         SumoExperiment
             class needed to run simulations
     """
-<<<<<<< HEAD
-    # We place 1 autonomous vehicle and 13 human-driven vehicles in the network
-    vehicles = Vehicles()
-    vehicles.add(veh_id='human',
-                 acceleration_controller=(IDMController, {'noise': 0.2}),
-                 routing_controller=(ContinuousRouter, {}),
-                 speed_mode='no_collide',
-                 num_vehicles=14)
-=======
     exp_tag = flow_params['exp_tag']
     sumo_params = flow_params['sumo']
     env_params = flow_params['env']
     net_params = flow_params['net']
     initial_config = flow_params.get('initial', InitialConfig())
     traffic_lights = flow_params.get('tls', TrafficLights())
->>>>>>> 4f6c3593
 
     # modify the rendering to match what is requested
     sumo_params.render = render
 
-<<<<<<< HEAD
-    env_params = EnvParams(
-        horizon=HORIZON,
-        evaluate=True,  # Set to True to evaluate traffic metrics
-        additional_params={
-            'target_velocity': 20,
-            'max_accel': 3,
-            'max_decel': 3,
-        },
-    )
-=======
     # set the evaluation flag to True
     env_params.evaluate = True
->>>>>>> 4f6c3593
 
     # we want no autonomous vehicles in the simulation
     vehicles = Vehicles()
@@ -102,27 +66,16 @@
         traffic_lights=traffic_lights
     )
 
-<<<<<<< HEAD
-    scenario = Figure8Scenario(name='figure_eight',
-                               vehicles=vehicles,
-                               net_params=net_params,
-                               initial_config=initial_config)
-=======
     # import the environment class
     module = __import__('flow.envs', fromlist=[flow_params['env_name']])
     env_class = getattr(module, flow_params['env_name'])
->>>>>>> 4f6c3593
 
     # create the environment object
     env = env_class(env_params, sumo_params, scenario)
 
     exp = SumoExperiment(env, scenario)
 
-<<<<<<< HEAD
-    results = exp.run(num_runs, HORIZON)
-=======
     results = exp.run(num_runs, env_params.horizon)
->>>>>>> 4f6c3593
     avg_speed = np.mean(results['mean_returns'])
 
     return avg_speed
