--- conflicted
+++ resolved
@@ -2,10 +2,7 @@
 import random
 import numpy as np
 import time
-<<<<<<< HEAD
-=======
 import os
->>>>>>> 8ac6cc29
 
 try:
     # Import serializable if rllab is installed
@@ -59,11 +56,7 @@
             Serializable.quick_init(self, locals())
 
         self.orig_name = name  # To avoid repeated concatenation upon reset
-<<<<<<< HEAD
-        self.name = name + str(time.time())
-=======
         self.name = name + time.strftime("_%Y%m%d-%H%M%S")
->>>>>>> 8ac6cc29
 
         self.generator_class = generator_class
         self.vehicles = vehicles
@@ -627,8 +620,6 @@
             return self._connections["prev"][edge][lane]
         except KeyError:
             return []
-<<<<<<< HEAD
-=======
 
     def close(self):
         """Deletes the xml files that were created by the generator class. This
@@ -653,7 +644,6 @@
             os.remove(self.generator.net_path + self.generator.typfn)
         except OSError:
             pass
->>>>>>> 8ac6cc29
 
     def __str__(self):
         return "Scenario " + self.name + " with " + \
