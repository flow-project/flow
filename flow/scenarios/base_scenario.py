--- conflicted
+++ resolved
@@ -72,13 +72,8 @@
         ----------
         name : str
             A tag associated with the scenario
-<<<<<<< HEAD
-        vehicles : Vehicles type
-            see flow/core/kernel/vehicle/base.py
-=======
         vehicles : flow.core.params.VehicleParams
             see flow/core/params.py
->>>>>>> a0b2bfbc
         net_params : flow.core.params.NetParams
             see flow/core/params.py
         initial_config : flow.core.params.InitialConfig
