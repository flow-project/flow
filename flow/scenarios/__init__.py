--- conflicted
+++ resolved
@@ -20,10 +20,7 @@
 from flow.scenarios.figure_eight import Figure8Scenario
 from flow.scenarios.loop import LoopScenario
 from flow.scenarios.grid import SimpleGridScenario
-<<<<<<< HEAD
-=======
 from flow.scenarios.multi_loop import MultiLoopScenario
->>>>>>> f4ed9436
 
 
 __all__ = [
@@ -43,8 +40,5 @@
     "Figure8Scenario",
     "LoopScenario",
     "SimpleGridScenario",
-<<<<<<< HEAD
-=======
     "MultiLoopScenario",
->>>>>>> f4ed9436
 ]