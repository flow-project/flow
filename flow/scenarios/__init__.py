"""Empty init file to handle deprecations."""

<<<<<<< HEAD
import warnings
from flow.networks import *  # noqa: F401,F403

warnings.simplefilter('always', PendingDeprecationWarning)
warnings.warn(
    "flow.scenarios will be deprecated in a future release. Please use "
    "flow.networks instead.",
    PendingDeprecationWarning
)
=======
# base scenario class
from flow.scenarios.base import Scenario

# custom scenarios
from flow.scenarios.bay_bridge import BayBridgeScenario
from flow.scenarios.bay_bridge_toll import BayBridgeTollScenario
from flow.scenarios.bottleneck import BottleneckScenario
from flow.scenarios.figure_eight import FigureEightScenario
from flow.scenarios.traffic_light_grid import TrafficLightGridScenario
from flow.scenarios.highway import HighwayScenario
from flow.scenarios.ring import RingScenario
from flow.scenarios.merge import MergeScenario
from flow.scenarios.multi_ring import MultiRingScenario
from flow.scenarios.minicity import MiniCityScenario
from flow.scenarios.highway_ramps import HighwayRampsScenario

# deprecated classes whose names have changed
from flow.scenarios.figure_eight import Figure8Scenario
from flow.scenarios.loop import LoopScenario
from flow.scenarios.grid import SimpleGridScenario

__all__ = [
    "Scenario",
    "BayBridgeScenario",
    "BayBridgeTollScenario",
    "BottleneckScenario",
    "FigureEightScenario",
    "TrafficLightGridScenario",
    "HighwayScenario",
    "RingScenario",
    "MergeScenario",
    "MultiRingScenario",
    "MiniCityScenario",
    "HighwayRampsScenario",
    # deprecated classes
    "Figure8Scenario",
    "LoopScenario",
    "SimpleGridScenario",
]
>>>>>>> 2d49cb6d
<|MERGE_RESOLUTION|>--- conflicted
+++ resolved
@@ -1,16 +1,5 @@
 """Empty init file to handle deprecations."""
 
-<<<<<<< HEAD
-import warnings
-from flow.networks import *  # noqa: F401,F403
-
-warnings.simplefilter('always', PendingDeprecationWarning)
-warnings.warn(
-    "flow.scenarios will be deprecated in a future release. Please use "
-    "flow.networks instead.",
-    PendingDeprecationWarning
-)
-=======
 # base scenario class
 from flow.scenarios.base import Scenario
 
@@ -32,6 +21,7 @@
 from flow.scenarios.loop import LoopScenario
 from flow.scenarios.grid import SimpleGridScenario
 
+
 __all__ = [
     "Scenario",
     "BayBridgeScenario",
@@ -49,5 +39,4 @@
     "Figure8Scenario",
     "LoopScenario",
     "SimpleGridScenario",
-]
->>>>>>> 2d49cb6d
+]