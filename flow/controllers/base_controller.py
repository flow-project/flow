"""Contains the base acceleration controller class."""

import numpy as np


class BaseController:
    """Base class for flow-controlled acceleration behavior.

    Instantiates a controller and forces the user to pass a
    maximum acceleration to the controller. Provides the method
    safe_action to ensure that controls are never made that could
    cause the system to crash.

    Usage
    -----
    >>> from flow.core.params import VehicleParams
    >>> from flow.controllers import IDMController
    >>> vehicles = VehicleParams()
    >>> vehicles.add("human", acceleration_controller=(IDMController, {}))

    Note: You can replace "IDMController" with any subclass controller of your
    choice.

    Parameters
    ----------
    veh_id : str
        ID of the vehicle this controller is used for
    car_following_params : flow.core.params.SumoCarFollowingParams
        The underlying sumo model for car that will be overwritten. A Flow
        controller will override the behavior this sumo car following
        model; however, if control is ceded back to sumo, the vehicle will
        use these params. Ensure that accel / decel parameters that are
        specified to in this model are as desired.
    delay : int
        delay in applying the action (time)
    fail_safe : str
        Should be either "instantaneous" or "safe_velocity"
    noise : double
        variance of the gaussian from which to sample a noisy acceleration
    """

    def __init__(self,
                 veh_id,
                 car_following_params,
                 delay=0,
                 fail_safe=None,
                 noise=0):
        """Instantiate the base class for acceleration behavior."""
        self.veh_id = veh_id

        # magnitude of gaussian noise
        self.accel_noise = noise

        # delay used by the safe_velocity failsafe
        self.delay = delay

        # longitudinal failsafe used by the vehicle
        self.fail_safe = fail_safe

        self.max_accel = car_following_params.controller_params['accel']
        # max deaccel should always be a positive
        self.max_deaccel = abs(car_following_params.controller_params['decel'])

        self.car_following_params = car_following_params

    def get_accel(self, env):
        """Return the acceleration of the controller."""
        raise NotImplementedError

    def get_action(self, env):
        """Convert the get_accel() acceleration into an action.

        If no acceleration is specified, the action returns a None as well,
        signifying that sumo should control the accelerations for the current
        time step.

        This method also augments the controller with the desired level of
        stochastic noise, and utlizes the "instantaneous" or "safe_velocity"
        failsafes if requested.

        Parameters
        ----------
        env : flow.envs.Env
            state of the environment at the current time step

        Returns
        -------
        float
            the modified form of the acceleration
        """
<<<<<<< HEAD
        # clear the current stored accel_without_noise of this vehicle None
        env.k.vehicle.update_accel_without_noise(self.veh_id, None)
=======
        # clear the current stored accel_no_noise_no_failsafe of this vehicle None
        env.k.vehicle.update_accel_no_noise_no_failsafe(self.veh_id, None)
        env.k.vehicle.update_accel_no_noise_with_failsafe(self.veh_id, None)
        env.k.vehicle.update_accel_with_noise_no_failsafe(self.veh_id, None)
>>>>>>> 28116131

        # this is to avoid abrupt decelerations when a vehicle has just entered
        # a network and it's data is still not subscribed
        if len(env.k.vehicle.get_edge(self.veh_id)) == 0:
            return None

        # this allows the acceleration behavior of vehicles in a junction be
        # described by sumo instead of an explicit model
        if env.k.vehicle.get_edge(self.veh_id)[0] == ":":
            return None

        accel = self.get_accel(env)

        # if no acceleration is specified, let sumo take over for the current
        # time step
        if accel is None:
            return None

        # store the acceleration without noise to each vehicle
        # run fail safe if requested
<<<<<<< HEAD
        accel_without_noice = accel
        if self.fail_safe == 'instantaneous':
            accel_without_noice = self.get_safe_action_instantaneous(env, accel_without_noice)
        elif self.fail_safe == 'safe_velocity':
            accel_without_noice = self.get_safe_velocity_action(env, accel_without_noice)
        env.k.vehicle.update_accel_without_noise(self.veh_id, accel_without_noice)
=======
        env.k.vehicle.update_accel_no_noise_no_failsafe(self.veh_id, accel)
        accel_no_noise_with_failsafe = accel
        if self.fail_safe == 'instantaneous':
            accel_no_noise_with_failsafe = self.get_safe_action_instantaneous(env, accel)
        elif self.fail_safe == 'safe_velocity':
            accel_no_noise_with_failsafe = self.get_safe_velocity_action(env, accel)
        env.k.vehicle.update_accel_no_noise_with_failsafe(self.veh_id, accel_no_noise_with_failsafe)
>>>>>>> 28116131

        # add noise to the accelerations, if requested
        if self.accel_noise > 0:
            accel += np.sqrt(env.sim_step) * np.random.normal(0, self.accel_noise)
        env.k.vehicle.update_accel_with_noise_no_failsafe(self.veh_id, accel)

        # run the fail-safes, if requested
        if self.fail_safe == 'instantaneous':
            accel = self.get_safe_action_instantaneous(env, accel)
        elif self.fail_safe == 'safe_velocity':
            accel = self.get_safe_velocity_action(env, accel)
        env.k.vehicle.update_accel_with_noise_with_failsafe(self.veh_id, accel)

        return accel

    def get_safe_action_instantaneous(self, env, action):
        """Perform the "instantaneous" failsafe action.

        Instantaneously stops the car if there is a change of colliding into
        the leading vehicle in the next step

        Parameters
        ----------
        env : flow.envs.Env
            current environment, which contains information of the state of the
            network at the current time step
        action : float
            requested acceleration action

        Returns
        -------
        float
            the requested action if it does not lead to a crash; and a stopping
            action otherwise
        """
        # if there is only one vehicle in the network, all actions are safe
        if env.k.vehicle.num_vehicles == 1:
            return action

        lead_id = env.k.vehicle.get_leader(self.veh_id)

        # if there is no other vehicle in the lane, all actions are safe
        if lead_id is None:
            return action

        this_vel = env.k.vehicle.get_speed(self.veh_id)
        sim_step = env.sim_step
        next_vel = this_vel + action * sim_step
        h = env.k.vehicle.get_headway(self.veh_id)

        if next_vel > 0:
            # the second and third terms cover (conservatively) the extra
            # distance the vehicle will cover before it fully decelerates
            if h < sim_step * next_vel + this_vel * 1e-3 + \
                    0.5 * this_vel * sim_step:
                # if the vehicle will crash into the vehicle ahead of it in the
                # next time step (assuming the vehicle ahead of it is not
                # moving), then stop immediately
                return -this_vel / sim_step
            else:
                # if the vehicle is not in danger of crashing, continue with
                # the requested action
                return action
        else:
            return action

    def get_safe_velocity_action(self, env, action):
        """Perform the "safe_velocity" failsafe action.

        Checks if the computed acceleration would put us above safe velocity.
        If it would, output the acceleration that would put at to safe
        velocity.

        Parameters
        ----------
        env : flow.envs.Env
            current environment, which contains information of the state of the
            network at the current time step
        action : float
            requested acceleration action

        Returns
        -------
        float
            the requested action clipped by the safe velocity
        """
        if env.k.vehicle.num_vehicles == 1:
            # if there is only one vehicle in the network, all actions are safe
            return action
        else:
            safe_velocity = self.safe_velocity(env)

            this_vel = env.k.vehicle.get_speed(self.veh_id)
            sim_step = env.sim_step

            if this_vel + action * sim_step > safe_velocity:
                if safe_velocity > 0:
                    return (safe_velocity - this_vel) / sim_step
                else:
                    return -this_vel / sim_step
            else:
                return action

    def safe_velocity(self, env):
        """Compute a safe velocity for the vehicles.

        Finds maximum velocity such that if the lead vehicle were to stop
        entirely, we can bring the following vehicle to rest at the point at
        which the headway is zero.

        Parameters
        ----------
        env : flow.envs.Env
            current environment, which contains information of the state of the
            network at the current time step

        Returns
        -------
        float
            maximum safe velocity given a maximum deceleration and delay in
            performing the breaking action
        """
        lead_id = env.k.vehicle.get_leader(self.veh_id)
        lead_vel = env.k.vehicle.get_speed(lead_id)
        this_vel = env.k.vehicle.get_speed(self.veh_id)

        h = env.k.vehicle.get_headway(self.veh_id)
        dv = lead_vel - this_vel

        v_safe = 2 * h / env.sim_step + dv - this_vel * (2 * self.delay)

        return v_safe<|MERGE_RESOLUTION|>--- conflicted
+++ resolved
@@ -88,15 +88,10 @@
         float
             the modified form of the acceleration
         """
-<<<<<<< HEAD
-        # clear the current stored accel_without_noise of this vehicle None
-        env.k.vehicle.update_accel_without_noise(self.veh_id, None)
-=======
         # clear the current stored accel_no_noise_no_failsafe of this vehicle None
         env.k.vehicle.update_accel_no_noise_no_failsafe(self.veh_id, None)
         env.k.vehicle.update_accel_no_noise_with_failsafe(self.veh_id, None)
         env.k.vehicle.update_accel_with_noise_no_failsafe(self.veh_id, None)
->>>>>>> 28116131
 
         # this is to avoid abrupt decelerations when a vehicle has just entered
         # a network and it's data is still not subscribed
@@ -117,14 +112,6 @@
 
         # store the acceleration without noise to each vehicle
         # run fail safe if requested
-<<<<<<< HEAD
-        accel_without_noice = accel
-        if self.fail_safe == 'instantaneous':
-            accel_without_noice = self.get_safe_action_instantaneous(env, accel_without_noice)
-        elif self.fail_safe == 'safe_velocity':
-            accel_without_noice = self.get_safe_velocity_action(env, accel_without_noice)
-        env.k.vehicle.update_accel_without_noise(self.veh_id, accel_without_noice)
-=======
         env.k.vehicle.update_accel_no_noise_no_failsafe(self.veh_id, accel)
         accel_no_noise_with_failsafe = accel
         if self.fail_safe == 'instantaneous':
@@ -132,7 +119,6 @@
         elif self.fail_safe == 'safe_velocity':
             accel_no_noise_with_failsafe = self.get_safe_velocity_action(env, accel)
         env.k.vehicle.update_accel_no_noise_with_failsafe(self.veh_id, accel_no_noise_with_failsafe)
->>>>>>> 28116131
 
         # add noise to the accelerations, if requested
         if self.accel_noise > 0:
