--- conflicted
+++ resolved
@@ -3,11 +3,7 @@
 
 class RLController(BaseController):
 
-<<<<<<< HEAD
-    def __init__(self, veh_id, max_deacc=15, tau=0, dt=0.1, fail_safe=None, sumo_cf_params=None):
-=======
     def __init__(self, veh_id, sumo_cf_params, time_delay=0, fail_safe=None):
->>>>>>> 12949ec0
         """Instantiates an RL Controller.
 
         Vehicles with this controller are provided with actions by an rl agent,
@@ -27,10 +23,4 @@
             type of flow-imposed failsafe the vehicle should posses, defaults
             to no failsafe (None)
         """
-<<<<<<< HEAD
-        if not sumo_cf_params:
-            sumo_cf_params = SumoCarFollowingParams(decel=max_deacc, tau=tau)
-        BaseController.__init__(self, veh_id, sumo_cf_params, delay=tau/dt, custom_fail_safe=fail_safe)
-=======
-        BaseController.__init__(self, veh_id, sumo_cf_params, delay=time_delay, fail_safe=fail_safe)
->>>>>>> 12949ec0
+        BaseController.__init__(self, veh_id, sumo_cf_params, delay=time_delay, fail_safe=fail_safe)