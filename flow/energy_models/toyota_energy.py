--- conflicted
+++ resolved
@@ -9,13 +9,9 @@
 class ToyotaModel(BaseEnergyModel, metaclass=ABCMeta):
     """Base Toyota Energy model class."""
 
-<<<<<<< HEAD
-    def __init__(self, kernel, filename=None):
-        super(ToyotaModel, self).__init__(kernel)
+    def __init__(self, filename):
+        super(ToyotaModel, self).__init__()
 
-=======
-    def __init__(self, filename):
->>>>>>> f1ded543
         # download file from s3 bucket
         s3 = boto3.client('s3')
         s3.download_file('toyota.restricted', filename, 'temp.pkl')
