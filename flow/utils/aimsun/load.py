--- conflicted
+++ resolved
@@ -174,11 +174,7 @@
     scenario_data = load_network()
 
 # save template's scenario into a file to be loaded into Flow's scenario
-<<<<<<< HEAD
 scenario_data_file = 'flow/core/kernel/network/network_data.json'
-=======
-scenario_data_file = 'flow/core/kernel/network/scenario_data.json'
->>>>>>> 375fac9b
 scenario_data_path = os.path.join(config.PROJECT_PATH, scenario_data_file)
 with open(scenario_data_path, 'w') as f:
     json.dump(scenario_data, f, sort_keys=True, indent=4)
@@ -187,11 +183,7 @@
 
 # create a check file to announce that we are done
 # writing all the network data into the .json file
-<<<<<<< HEAD
 check_file = 'flow/core/kernel/network/network_data_check'
-=======
-check_file = 'flow/core/kernel/network/scenario_data_check'
->>>>>>> 375fac9b
 check_file_path = os.path.join(config.PROJECT_PATH, check_file)
 open(check_file_path, 'a').close()
 
