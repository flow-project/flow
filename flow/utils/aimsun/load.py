# flake8: noqa
"""Script to load an Aimsun instance from a template."""
import os
import json

import flow.config as config
from flow.utils.aimsun.scripting_api import AimsunTemplate
import sys


def load_network():
    """Load the whole network into a dictionary and returns it."""
    sections = model.sections
    nodes = model.nodes
    turnings = model.turnings
    cen_connections = model.cen_connections

    scenario_data = get_dict_from_objects(sections, nodes, turnings,
                                          cen_connections)
    return scenario_data


def load_subnetwork(subnetwork, scenario):
    """Load subnetwork into a dictionary and returns it."""
    # get all objects in subnetwork
    objs = list(subnetwork.classify_objects(scenario.id))

    sections = model.find_all_by_type(objs, 'GKSection')
    nodes = model.find_all_by_type(objs, 'GKNode')
    turnings = model.find_all_by_type(objs, 'GKTurning')
    cen_connections = model.find_all_by_type(objs, 'GKCenConnection')

    scenario_data = get_dict_from_objects(sections, nodes, turnings,
                                          cen_connections)
    return scenario_data


def get_dict_from_objects(sections, nodes, turnings, cen_connections):
    """Load all relevant data into dictionaries."""
    scenario_data = {
        'sections': {},
        'nodes': {},
        'turnings': {},
        'centroids': {},
        'connections': {}
    }

    # load centroids
    # TODO use centroids when we don't have a centroid configuration
    # centroids = [o for o in objs if o.getTypeName() == 'GKCentroid']
    # FIXME doesn't handle centroids that are both in and out
    # maybe no need to distinguish them since it is done
    # later with centroid connections
    centroid_config_name = data['centroid_config_name']
    centroid_config = model.find_by_name(model.centroid_configurations,
                                         centroid_config_name)
    if not centroid_config:
        print('[load.py] ERROR: Centroid configuration ' +
              centroid_config_name + ' does not exist.')
    else:
        # load origin centroids only if they exist
        if centroid_config.origin_centroids:
            for c in centroid_config.origin_centroids:
                scenario_data['centroids'][c.id] = {'type': 'in'}

        # load destination centroids only if they exist
        if centroid_config.destination_centroids:
            for c in centroid_config.destination_centroids:
                scenario_data['centroids'][c.id] = {'type': 'out'}

    # load sections
    for s in sections:
        scenario_data['sections'][s.id] = {
            'name': s.name,
            'numLanes': s.nb_full_lanes,
            'length': s.length2D(),
            'speed': s.speed
        }

    # load nodes
    for n in nodes:
        scenario_data['nodes'][n.id] = {
            'name': n.name,
            'nb_turnings': len(n.turnings)
        }

    # load turnings
    for t in turnings:
        scenario_data['turnings'][t.id] = {
            'name': t.name,
            'length': t.polygon.length2D() / 2,  # FIXME not totally accurate
            'origin_section_name': t.origin.name,
            'origin_section_id': t.origin.id,
            'dest_section_name': t.destination.name,
            'dest_section_id': t.destination.id,
            'node_id': t.node.id,
            'max_speed': t.speed,
            'origin_from_lane': t.origin_from_lane,
            'origin_to_lane': t.origin_to_lane,
            'dest_from_lane': t.destination_from_lane,
            'dest_to_lane': t.destination_to_lane
        }

    # load centroid connections
    for c in cen_connections:
        from_id = c.owner.id
        from_name = c.owner.name
        to_id = c.connection_object.id
        to_name = c.connection_object.name

        # invert from and to if connection is reversed
        if c.connection_type == 1:  # TODO verify this
            from_id, to_id = to_id, from_id
            from_name, to_name = to_name, from_name

        scenario_data['connections'][c.id] = {
            'from_id': from_id,
            'from_name': from_name,
            'to_id': to_id,
            'to_name': to_name
        }

    return scenario_data

port_string = sys.argv[1]

# collect template path
file_path = os.path.join(config.PROJECT_PATH,
                         'flow/utils/aimsun/aimsun_template_path_%s'%port_string)
with open(file_path, 'r') as f:
    template_path = f.readline()
os.remove(file_path)

# open template in Aimsun
print('[load.py] Loading template ' + template_path)
model = AimsunTemplate(GKSystem, GKGUISystem)
model.load(template_path)

# HACK: Store port in author
<<<<<<< HEAD
=======
port_string = sys.argv[1]
>>>>>>> 61f36f2b
model.setAuthor(port_string)

# collect the simulation parameters
params_file = 'flow/core/kernel/network/data_%s.json' % port_string
params_path = os.path.join(config.PROJECT_PATH, params_file)
with open(params_path) as f:
    data = json.load(f)

# retrieve replication by name
replication_name = data['replication_name']
replication = model.find_by_name(model.replications, replication_name)

if replication is None:
    print('[load.py] ERROR: Replication ' + replication_name +
          ' does not exist.')

# retrieve experiment and scenario
experiment = replication.experiment
scenario = experiment.scenario
scenario_data = scenario.input_data
scenario_data.add_extension(os.path.join(
    config.PROJECT_PATH, 'flow/utils/aimsun/run.py'), True)

# if subnetwork_name was specified in the Aimsun params,
# try to only load subnetwork; it not specified or if
# subnetwork is not found, load the whole network
subnetwork_name = data['subnetwork_name']
if subnetwork_name is not None:
    subnetwork = model.find_by_name(model.problem_nets, subnetwork_name)
    if subnetwork:
        scenario_data = load_subnetwork(subnetwork, scenario)
    else:
        print('[load.py] ERROR: Subnetwork ' + subnetwork_name +
              ' could not be found. Loading the whole network.')
        scenario_data = load_network()
else:
    scenario_data = load_network()

# save template's scenario into a file to be loaded into Flow's scenario
scenario_data_file = 'flow/core/kernel/network/network_data_%s.json'%port_string
scenario_data_path = os.path.join(config.PROJECT_PATH, scenario_data_file)
with open(scenario_data_path, 'w') as f:
    json.dump(scenario_data, f, sort_keys=True, indent=4)
    print('[load.py] Template\'s scenario data written into ' +
          scenario_data_path)

# create a check file to announce that we are done
# writing all the network data into the .json file
check_file = 'flow/core/kernel/network/network_data_check_%s'%port_string
check_file_path = os.path.join(config.PROJECT_PATH, check_file)
open(check_file_path, 'a').close()

# get simulation step attribute column
col_sim = model.get_column('GKExperiment::simStepAtt')
# set new simulation step value
experiment.set_data_value(col_sim, data['sim_step'])
# run the simulation
model.run_replication(replication=replication, render=data['render'])<|MERGE_RESOLUTION|>--- conflicted
+++ resolved
@@ -137,10 +137,6 @@
 model.load(template_path)
 
 # HACK: Store port in author
-<<<<<<< HEAD
-=======
-port_string = sys.argv[1]
->>>>>>> 61f36f2b
 model.setAuthor(port_string)
 
 # collect the simulation parameters
