--- conflicted
+++ resolved
@@ -22,12 +22,9 @@
     warnings.simplefilter('always', PendingDeprecationWarning)
     warnings.warn(
         "The attribute {} in {} is deprecated, use {} instead.".format(
-<<<<<<< HEAD
             dep_from, obj.__class__.__name__, dep_to),
         PendingDeprecationWarning
     )
-=======
-            dep_from, obj.__class__.__name__, dep_to))
 
 
 def deprecated(base, new_path):
@@ -105,5 +102,4 @@
     #     return new_func2
     #
     # else:
-    #     raise TypeError(repr(type(reason)))
->>>>>>> 2d49cb6d
+    #     raise TypeError(repr(type(reason)))