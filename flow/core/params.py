--- conflicted
+++ resolved
@@ -296,13 +296,8 @@
                  accel=2.6,
                  decel=4.5,
                  sigma=0.5,
-<<<<<<< HEAD
-                 tau=1.0,  # past 1 at sim_step=0.1 you no longer see waves
-                 min_gap=2.5,
-=======
                  tau=0.6,  # past 1 at sim_step=0.1 you no longer see waves
                  min_gap=1.5,
->>>>>>> 61f629fe
                  max_speed=30,
                  speed_factor=1.0,
                  speed_dev=0.1,
