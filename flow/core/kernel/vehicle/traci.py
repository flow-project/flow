--- conflicted
+++ resolved
@@ -77,12 +77,8 @@
 
         # whether or not to automatically color vehicles
         try:
-<<<<<<< HEAD
-            self._color_vehicles = sim_params.color_vehicles
             self._color_by_speed = sim_params.color_by_speed
-=======
             self._color_vehicles = sim_params.force_color_update
->>>>>>> 87b19ea8
         except AttributeError:
             self._color_vehicles = False
 
