--- conflicted
+++ resolved
@@ -1161,54 +1161,6 @@
         """See parent class."""
         self.kernel_api.vehicle.setMaxSpeed(veh_id, max_speed)
 
-<<<<<<< HEAD
-    # add for data pipeline
-    def get_accel(self, veh_id):
-        """See parent class."""
-        if "accel" not in self.__vehicles[veh_id]:
-            self.__vehicles[veh_id]["accel"] = None
-        return self.__vehicles[veh_id]["accel"]
-
-    def update_accel_no_noise_no_failsafe(self, veh_id, accel_no_noise_no_failsafe):
-        """See parent class."""
-        self.__vehicles[veh_id]["accel_no_noise_no_failsafe"] = accel_no_noise_no_failsafe
-
-    def update_accel_no_noise_with_failsafe(self, veh_id, accel_no_noise_with_failsafe):
-        """See parent class."""
-        self.__vehicles[veh_id]["accel_no_noise_with_failsafe"] = accel_no_noise_with_failsafe
-
-    def update_accel_with_noise_no_failsafe(self, veh_id, accel_with_noise_no_failsafe):
-        """See parent class."""
-        self.__vehicles[veh_id]["accel_with_noise_no_failsafe"] = accel_with_noise_no_failsafe
-
-    def update_accel_with_noise_with_failsafe(self, veh_id, accel_with_noise_with_failsafe):
-        """See parent class."""
-        self.__vehicles[veh_id]["accel_with_noise_with_failsafe"] = accel_with_noise_with_failsafe
-
-    def get_accel_no_noise_no_failsafe(self, veh_id):
-        """See parent class."""
-        if "accel_no_noise_no_failsafe" not in self.__vehicles[veh_id]:
-            self.__vehicles[veh_id]["accel_no_noise_no_failsafe"] = None
-        return self.__vehicles[veh_id]["accel_no_noise_no_failsafe"]
-
-    def get_accel_no_noise_with_failsafe(self, veh_id):
-        """See parent class."""
-        if "accel_no_noise_with_failsafe" not in self.__vehicles[veh_id]:
-            self.__vehicles[veh_id]["accel_no_noise_with_failsafe"] = None
-        return self.__vehicles[veh_id]["accel_no_noise_with_failsafe"]
-
-    def get_accel_with_noise_no_failsafe(self, veh_id):
-        """See parent class."""
-        if "accel_with_noise_no_failsafe" not in self.__vehicles[veh_id]:
-            self.__vehicles[veh_id]["accel_with_noise_no_failsafe"] = None
-        return self.__vehicles[veh_id]["accel_with_noise_no_failsafe"]
-
-    def get_accel_with_noise_with_failsafe(self, veh_id):
-        """See parent class."""
-        if "accel_with_noise_with_failsafe" not in self.__vehicles[veh_id]:
-            self.__vehicles[veh_id]["accel_with_noise_with_failsafe"] = None
-        return self.__vehicles[veh_id]["accel_with_noise_with_failsafe"]
-=======
     def get_accel(self, veh_id, noise=True, failsafe=True):
         """See parent class."""
         metric_name = 'accel'
@@ -1238,7 +1190,6 @@
             metric_name += '_no_failsafe'
 
         self.__vehicles[veh_id][metric_name] = accel
->>>>>>> d36da2e5
 
     def get_realized_accel(self, veh_id):
         """See parent class."""
