"""Script containing the TraCI vehicle kernel class."""
import traceback

from flow.core.kernel.vehicle import KernelVehicle
import traci.constants as tc
from traci.exceptions import FatalTraCIError, TraCIException
import numpy as np
import math
import collections
import warnings
import random
import statistics
from flow.controllers.car_following_models import SimCarFollowingController
from flow.controllers.rlcontroller import RLController
from flow.controllers.lane_change_controllers import SimLaneChangeController
from flow.core.kernel.base_energy import BaseEnergyModel
from bisect import bisect_left
import itertools
from copy import deepcopy


# colors for vehicles
WHITE = (255, 255, 255)
CYAN = (0, 255, 255)
RED = (255, 0, 0)
GREEN = (0, 255, 0)
STEPS = 10
rdelta = 255 / STEPS
# smoothly go from red to green as the speed increases
color_bins = [[int(255 - rdelta * i), int(rdelta * i), 0] for i in
              range(STEPS + 1)]


class TraCIVehicle(KernelVehicle):
    """Flow kernel for the TraCI API.

    Extends flow.core.kernel.vehicle.base.KernelVehicle
    """

    def __init__(self,
                 master_kernel,
                 sim_params):
        """See parent class."""
        KernelVehicle.__init__(self, master_kernel, sim_params)

        self.__ids = []  # ids of all vehicles
        self.__human_ids = []  # ids of human-driven vehicles
        self.__controlled_ids = []  # ids of flow-controlled vehicles
        self.__controlled_lc_ids = []  # ids of flow lc-controlled vehicles
        self.__rl_ids = []  # ids of rl-controlled vehicles
        self.__observed_ids = []  # ids of the observed vehicles

        # vehicles: Key = Vehicle ID, Value = Dictionary describing the vehicle
        # Ordered dictionary used to keep neural net inputs in order
        self.__vehicles = collections.OrderedDict()

        # create a sumo_observations variable that will carry all information
        # on the state of the vehicles for a given time step
        self.__sumo_obs = {}

        # total number of vehicles in the network
        self.num_vehicles = 0
        # number of rl vehicles in the network
        self.num_rl_vehicles = 0
        # number of vehicles  loaded but not departed vehicles
        self.num_not_departed = 0

        # contains the parameters associated with each type of vehicle
        self.type_parameters = {}

        # contain the minGap attribute of each type of vehicle
        self.minGap = {}

        # list of vehicle ids located in each edge in the network
        self._ids_by_edge = dict()

        # number of vehicles that entered the network for every time-step
        self._num_departed = []
        self._departed_ids = 0

        # number of vehicles to exit the network for every time-step
        self._num_arrived = []
        self._arrived_ids = 0
        self._arrived_rl_ids = []

        # whether or not to automatically color vehicles
        try:
            self._color_by_speed = sim_params.color_by_speed
            self._force_color_update = sim_params.force_color_update
        except AttributeError:
            self._force_color_update = False

        # old speeds used to compute accelerations
        self.previous_speeds = {}

        self.energy = Energy(self)
        self.energy.calc_energy_level(self)

        # # store speeds of all vehicles at last iteration
        self.old_speeds = {}

    def initialize(self, vehicles):
        """Initialize vehicle state information.

        This is responsible for collecting vehicle type information from the
        VehicleParams object and placing them within the Vehicles kernel.

        Parameters
        ----------
        vehicles : flow.core.params.VehicleParams
            initial vehicle parameter information, including the types of
            individual vehicles and their initial speeds
        """
        self.type_parameters = vehicles.type_parameters
        self.minGap = vehicles.minGap
        self.num_vehicles = 0
        self.num_rl_vehicles = 0
        self.num_not_departed = 0

        self.__vehicles.clear()
        for typ in vehicles.initial:
            for i in range(typ['num_vehicles']):
                veh_id = '{}_{}'.format(typ['veh_id'], i)
                self.__vehicles[veh_id] = dict()
                self.__vehicles[veh_id]['type'] = typ['veh_id']
                self.__vehicles[veh_id]['initial_speed'] = typ['initial_speed']
<<<<<<< HEAD
                self.__vehicles[veh_id]["accel_without_noise"] = None

                # self.energy.initialize(veh_id)
                # energy.intialize(veh_id)
                self.__vehicles[veh_id]['SOC'] = float(random.randrange(8, 92))/100 #move to experiment code
                # # Assume level of fuel is 10-100% of capacity
                # # Tacoma has 21.1 gallon capacity = 79.87219 L
                # # Use density of gasoline = 748.9 g/L (needs to convert b/c fc is in g/s)
                self.__vehicles[veh_id]['fuel'] = float(random.randrange(598163, 5981628))/100

=======
>>>>>>> 243c8951
                self.num_vehicles += 1
                if typ['acceleration_controller'][0] == RLController:
                    self.num_rl_vehicles += 1

    def update(self, reset):
        """See parent class.

        The following actions are performed:

        * The state of all vehicles is modified to match their state at the
          current time step. This includes states specified by sumo, and states
          explicitly defined by flow, e.g. "num_arrived".
        * If vehicles exit the network, they are removed from the vehicles
          class, and newly departed vehicles are introduced to the class.

        Parameters
        ----------
        reset : bool
            specifies whether the simulator was reset in the last simulation
            step
        """
        # copy over the previous speeds

        vehicle_obs = {}
        for veh_id in self.__ids:
            self.previous_speeds[veh_id] = self.get_speed(veh_id)
            vehicle_obs[veh_id] = \
                self.kernel_api.vehicle.getSubscriptionResults(veh_id)
        sim_obs = self.kernel_api.simulation.getSubscriptionResults()

        arrived_rl_ids = []
        # remove exiting vehicles from the vehicles class
        for veh_id in sim_obs[tc.VAR_ARRIVED_VEHICLES_IDS]:
            if veh_id in self.get_rl_ids():
                arrived_rl_ids.append(veh_id)
            if veh_id in sim_obs[tc.VAR_TELEPORT_STARTING_VEHICLES_IDS]:
                # this is meant to resolve the KeyError bug when there are
                # collisions
                vehicle_obs[veh_id] = self.__sumo_obs[veh_id]
            self.remove(veh_id)
            # remove exiting vehicles from the vehicle subscription if they
            # haven't been removed already
            if vehicle_obs[veh_id] is None:
                vehicle_obs.pop(veh_id, None)
        self._arrived_rl_ids.append(arrived_rl_ids)

        # add entering vehicles into the vehicles class
        for veh_id in sim_obs[tc.VAR_DEPARTED_VEHICLES_IDS]:
            if veh_id in self.get_ids() and vehicle_obs[veh_id] is not None:
                # this occurs when a vehicle is actively being removed and
                # placed again in the network to ensure a constant number of
                # total vehicles (e.g. TrafficLightGridEnv). In this case, the vehicle
                # is already in the class; its state data just needs to be
                # updated
                pass
            else:
                veh_type = self.kernel_api.vehicle.getTypeID(veh_id)
                obs = self._add_departed(veh_id, veh_type)
                # add the subscription information of the new vehicle
                vehicle_obs[veh_id] = obs

        if reset:
            self.time_counter = 0

            # reset all necessary values
            self.prev_last_lc = dict()
            for veh_id in self.__rl_ids:
                self.__vehicles[veh_id]["last_lc"] = -float("inf")
                self.prev_last_lc[veh_id] = -float("inf")
            self._num_departed.clear()
            self._num_arrived.clear()
            self._departed_ids = 0
            self._arrived_ids = 0
            self._arrived_rl_ids.clear()
            self.num_not_departed = 0

            # add vehicles from a network template, if applicable
            if hasattr(self.master_kernel.network.network,
                       "template_vehicles"):
                for veh_id in self.master_kernel.network.network. \
                        template_vehicles:
                    vals = deepcopy(self.master_kernel.network.network.
                                    template_vehicles[veh_id])
                    # a step is executed during initialization, so add this sim
                    # step to the departure time of vehicles
                    vals['depart'] = str(
                        float(vals['depart']) + 2 * self.sim_step)
                    self.kernel_api.vehicle.addFull(
                        veh_id, 'route{}_0'.format(veh_id), **vals)
        else:
            self.time_counter += 1
            # update the "last_lc" variable
            for veh_id in self.__rl_ids:
                prev_lane = self.get_lane(veh_id)
                if vehicle_obs[veh_id][tc.VAR_LANE_INDEX] != prev_lane:
                    self.__vehicles[veh_id]["last_lc"] = self.time_counter

            # updated the list of departed and arrived vehicles
            self._num_departed.append(sim_obs[tc.VAR_LOADED_VEHICLES_NUMBER])
            self._num_arrived.append(sim_obs[tc.VAR_ARRIVED_VEHICLES_NUMBER])
            self._departed_ids = sim_obs[tc.VAR_DEPARTED_VEHICLES_IDS]
            self._arrived_ids = sim_obs[tc.VAR_ARRIVED_VEHICLES_IDS]

            # update the number of not departed vehicles
            self.num_not_departed += sim_obs[tc.VAR_LOADED_VEHICLES_NUMBER] - \
                sim_obs[tc.VAR_DEPARTED_VEHICLES_NUMBER]

        # update the "headway", "leader", and "follower" variables
        for veh_id in self.__ids:
            try:
                _position = vehicle_obs.get(veh_id, {}).get(
                    tc.VAR_POSITION, -1001)
                _angle = vehicle_obs.get(veh_id, {}).get(tc.VAR_ANGLE, -1001)
                _time_step = sim_obs[tc.VAR_TIME_STEP]
                _time_delta = sim_obs[tc.VAR_DELTA_T]
                self.__vehicles[veh_id]["orientation"] = \
                    list(_position) + [_angle]
                self.__vehicles[veh_id]["timestep"] = _time_step
                self.__vehicles[veh_id]["timedelta"] = _time_delta
            except TypeError:
                print(traceback.format_exc())
            headway = vehicle_obs.get(veh_id, {}).get(tc.VAR_LEADER, None)
            # check for a collided vehicle or a vehicle with no leader
            if headway is None:
                self.__vehicles[veh_id]["leader"] = None
                self.__vehicles[veh_id]["follower"] = None
                self.__vehicles[veh_id]["headway"] = 1e+3
                self.__vehicles[veh_id]["follower_headway"] = 1e+3
            else:
                min_gap = self.minGap[self.get_type(veh_id)]
                self.__vehicles[veh_id]["headway"] = headway[1] + min_gap
                self.__vehicles[veh_id]["leader"] = headway[0]
                if headway[0] in self.__vehicles:
                    leader = self.__vehicles[headway[0]]
                    # if veh_id is closer from leader than another follower
                    # (in case followers are in different converging edges)
                    if ("follower_headway" not in leader or
                            headway[1] + min_gap < leader["follower_headway"]):
                        leader["follower"] = veh_id
                        leader["follower_headway"] = headway[1] + min_gap

        # update the sumo observations variable
        self.__sumo_obs = vehicle_obs.copy()

        # update the lane leaders data for each vehicle
        self._multi_lane_headways()

        # make sure the rl vehicle list is still sorted
        self.__rl_ids.sort()

        #self.base_energy.get_energy(self)

    def _add_departed(self, veh_id, veh_type):
        """Add a vehicle that entered the network from an inflow or reset.

        Parameters
        ----------
        veh_id: str
            name of the vehicle
        veh_type: str
            type of vehicle, as specified to sumo

        Returns
        -------
        dict
            subscription results from the new vehicle
        """
        if veh_type not in self.type_parameters:
            raise KeyError("Entering vehicle is not a valid type.")

        if veh_id not in self.__ids:
            self.__ids.append(veh_id)
        if veh_id not in self.__vehicles:
            self.num_vehicles += 1
            self.__vehicles[veh_id] = dict()

        # specify the type
        self.__vehicles[veh_id]["type"] = veh_type

        car_following_params = \
            self.type_parameters[veh_type]["car_following_params"]

        # specify the acceleration controller class
        accel_controller = \
            self.type_parameters[veh_type]["acceleration_controller"]
        self.__vehicles[veh_id]["acc_controller"] = \
            accel_controller[0](veh_id,
                                car_following_params=car_following_params,
                                **accel_controller[1])

        # specify the lane-changing controller class
        lc_controller = \
            self.type_parameters[veh_type]["lane_change_controller"]
        self.__vehicles[veh_id]["lane_changer"] = \
            lc_controller[0](veh_id=veh_id, **lc_controller[1])

        # specify the routing controller class
        rt_controller = self.type_parameters[veh_type]["routing_controller"]
        if rt_controller is not None:
            self.__vehicles[veh_id]["router"] = \
                rt_controller[0](veh_id=veh_id, router_params=rt_controller[1])
        else:
            self.__vehicles[veh_id]["router"] = None

        # add the vehicle's id to the list of vehicle ids
        if accel_controller[0] == RLController:
            if veh_id not in self.__rl_ids:
                self.__rl_ids.append(veh_id)
        else:
            if veh_id not in self.__human_ids:
                self.__human_ids.append(veh_id)
                if accel_controller[0] != SimCarFollowingController:
                    self.__controlled_ids.append(veh_id)
                if lc_controller[0] != SimLaneChangeController:
                    self.__controlled_lc_ids.append(veh_id)

        # subscribe the new vehicle
        self.kernel_api.vehicle.subscribe(veh_id, [
            tc.VAR_LANE_INDEX, tc.VAR_LANEPOSITION,
            tc.VAR_ROAD_ID,
            tc.VAR_SPEED,
            tc.VAR_EDGES,
            tc.VAR_POSITION,
            tc.VAR_ANGLE,
            tc.VAR_SPEED_WITHOUT_TRACI,
            tc.VAR_FUELCONSUMPTION
        ])
        self.kernel_api.vehicle.subscribeLeader(veh_id, 2000)

        # some constant vehicle parameters to the vehicles class
        self.__vehicles[veh_id]["length"] = self.kernel_api.vehicle.getLength(
            veh_id)

        # set the "last_lc" parameter of the vehicle
        self.__vehicles[veh_id]["last_lc"] = -float("inf")

        # specify the initial speed
        self.__vehicles[veh_id]["initial_speed"] = \
            self.type_parameters[veh_type]["initial_speed"]

        # set the speed mode for the vehicle
        speed_mode = self.type_parameters[veh_type][
            "car_following_params"].speed_mode
        self.kernel_api.vehicle.setSpeedMode(veh_id, speed_mode)

        # set the lane changing mode for the vehicle
        lc_mode = self.type_parameters[veh_type][
            "lane_change_params"].lane_change_mode
        self.kernel_api.vehicle.setLaneChangeMode(veh_id, lc_mode)

        # get initial state info
        self.__sumo_obs[veh_id] = dict()
        self.__sumo_obs[veh_id][tc.VAR_ROAD_ID] = \
            self.kernel_api.vehicle.getRoadID(veh_id)
        self.__sumo_obs[veh_id][tc.VAR_LANEPOSITION] = \
            self.kernel_api.vehicle.getLanePosition(veh_id)
        self.__sumo_obs[veh_id][tc.VAR_LANE_INDEX] = \
            self.kernel_api.vehicle.getLaneIndex(veh_id)
        self.__sumo_obs[veh_id][tc.VAR_SPEED] = \
            self.kernel_api.vehicle.getSpeed(veh_id)
        self.__sumo_obs[veh_id][tc.VAR_FUELCONSUMPTION] = \
            self.kernel_api.vehicle.getFuelConsumption(veh_id)

        # make sure that the order of rl_ids is kept sorted
        self.__rl_ids.sort()
        self.num_rl_vehicles = len(self.__rl_ids)

        # get the subscription results from the new vehicle
        new_obs = self.kernel_api.vehicle.getSubscriptionResults(veh_id)

        return new_obs

    def reset(self):
        """See parent class."""
        self.previous_speeds = {}

    def remove(self, veh_id):
        """See parent class."""
        # remove from sumo
        if veh_id in self.kernel_api.vehicle.getIDList():
            self.kernel_api.vehicle.unsubscribe(veh_id)
            self.kernel_api.vehicle.remove(veh_id)

        if veh_id in self.__ids:
            self.__ids.remove(veh_id)

        # remove from the vehicles kernel
        if veh_id in self.__vehicles:
            del self.__vehicles[veh_id]

        if veh_id in self.__sumo_obs:
            del self.__sumo_obs[veh_id]

        # remove it from all other id lists (if it is there)
        if veh_id in self.__human_ids:
            self.__human_ids.remove(veh_id)
            if veh_id in self.__controlled_ids:
                self.__controlled_ids.remove(veh_id)
            if veh_id in self.__controlled_lc_ids:
                self.__controlled_lc_ids.remove(veh_id)
        elif veh_id in self.__rl_ids:
            self.__rl_ids.remove(veh_id)
            # make sure that the rl ids remain sorted
            self.__rl_ids.sort()

        # modify the number of vehicles and RL vehicles
        self.num_vehicles = len(self.get_ids())
        self.num_rl_vehicles = len(self.get_rl_ids())

    def test_set_speed(self, veh_id, speed):
        """Set the speed of the specified vehicle."""
        self.__sumo_obs[veh_id][tc.VAR_SPEED] = speed

    def test_set_edge(self, veh_id, edge):
        """Set the speed of the specified vehicle."""
        self.__sumo_obs[veh_id][tc.VAR_ROAD_ID] = edge

    def set_follower(self, veh_id, follower):
        """Set the follower of the specified vehicle."""
        self.__vehicles[veh_id]["follower"] = follower

    def set_headway(self, veh_id, headway):
        """Set the headway of the specified vehicle."""
        self.__vehicles[veh_id]["headway"] = headway

    def get_orientation(self, veh_id):
        """See parent class."""
        return self.__vehicles[veh_id]["orientation"]

    def get_timestep(self, veh_id):
        """See parent class."""
        return self.__vehicles[veh_id]["timestep"]

    def get_timedelta(self, veh_id):
        """See parent class."""
        return self.__vehicles[veh_id]["timedelta"]

    def get_type(self, veh_id):
        """Return the type of the vehicle of veh_id."""
        return self.__vehicles[veh_id]["type"]

    def get_initial_speed(self, veh_id):
        """Return the initial speed of the vehicle of veh_id."""
        return self.__vehicles[veh_id]["initial_speed"]

    def get_ids(self):
        """See parent class."""
        return self.__ids

    def get_human_ids(self):
        """See parent class."""
        return self.__human_ids

    def get_controlled_ids(self):
        """See parent class."""
        return self.__controlled_ids

    def get_controlled_lc_ids(self):
        """See parent class."""
        return self.__controlled_lc_ids

    def get_rl_ids(self):
        """See parent class."""
        return self.__rl_ids

    def set_observed(self, veh_id):
        """See parent class."""
        if veh_id not in self.__observed_ids:
            self.__observed_ids.append(veh_id)

    def remove_observed(self, veh_id):
        """See parent class."""
        if veh_id in self.__observed_ids:
            self.__observed_ids.remove(veh_id)

    def get_observed_ids(self):
        """See parent class."""
        return self.__observed_ids

    def get_ids_by_edge(self, edges):
        """See parent class."""
        if isinstance(edges, (list, np.ndarray)):
            return sum([self.get_ids_by_edge(edge) for edge in edges], [])
        return self._ids_by_edge.get(edges, []) or []

    def get_inflow_rate(self, time_span):
        """See parent class."""
        if len(self._num_departed) == 0:
            return 0
        num_inflow = self._num_departed[-int(time_span / self.sim_step):]
        return 3600 * sum(num_inflow) / (len(num_inflow) * self.sim_step)

    def get_outflow_rate(self, time_span):
        """See parent class."""
        if len(self._num_arrived) == 0:
            return 0
        num_outflow = self._num_arrived[-int(time_span / self.sim_step):]
        return 3600 * sum(num_outflow) / (len(num_outflow) * self.sim_step)

    def get_num_arrived(self):
        """See parent class."""
        if len(self._num_arrived) > 0:
            return self._num_arrived[-1]
        else:
            return 0

    def get_arrived_ids(self):
        """See parent class."""
        return self._arrived_ids

    def get_arrived_rl_ids(self):
        """See parent class."""
        if len(self._arrived_rl_ids) > 0:
            return self._arrived_rl_ids[-1]
        else:
            return 0

    def get_departed_ids(self):
        """See parent class."""
        return self._departed_ids

    def get_num_not_departed(self):
        """See parent class."""
        return self.num_not_departed

    def get_previous_speed(self, veh_id, error=-1001):
        """See parent class."""
        if isinstance(veh_id, (list, np.ndarray)):
            return [self.get_previous_speed(vehID, error) for vehID in veh_id]
        return self.previous_speeds.get(veh_id, 0)

    def get_speed(self, veh_id, error=-1001):
        """See parent class."""
        if isinstance(veh_id, (list, np.ndarray)):
            return [self.get_speed(vehID, error) for vehID in veh_id]
        return self.__sumo_obs.get(veh_id, {}).get(tc.VAR_SPEED, error)

    def get_default_speed(self, veh_id, error=-1001):
        """See parent class."""
        if isinstance(veh_id, (list, np.ndarray)):
            return [self.get_default_speed(vehID, error) for vehID in veh_id]
        return self.__sumo_obs.get(veh_id, {}).get(tc.VAR_SPEED_WITHOUT_TRACI,
                                                   error)

    def get_position(self, veh_id, error=-1001):
        """See parent class."""
        if isinstance(veh_id, (list, np.ndarray)):
            return [self.get_position(vehID, error) for vehID in veh_id]
        return self.__sumo_obs.get(veh_id, {}).get(tc.VAR_LANEPOSITION, error)

    def get_edge(self, veh_id, error=""):
        """See parent class."""
        if isinstance(veh_id, (list, np.ndarray)):
            return [self.get_edge(vehID, error) for vehID in veh_id]
        return self.__sumo_obs.get(veh_id, {}).get(tc.VAR_ROAD_ID, error)

    def get_lane(self, veh_id, error=-1001):
        """See parent class."""
        if isinstance(veh_id, (list, np.ndarray)):
            return [self.get_lane(vehID, error) for vehID in veh_id]
        return self.__sumo_obs.get(veh_id, {}).get(tc.VAR_LANE_INDEX, error)

    def get_route(self, veh_id, error=None):
        """See parent class."""
        if error is None:
            error = list()
        if isinstance(veh_id, (list, np.ndarray)):
            return [self.get_route(vehID, error) for vehID in veh_id]
        return self.__sumo_obs.get(veh_id, {}).get(tc.VAR_EDGES, error)

    def get_length(self, veh_id, error=-1001):
        """See parent class."""
        if isinstance(veh_id, (list, np.ndarray)):
            return [self.get_length(vehID, error) for vehID in veh_id]
        return self.__vehicles.get(veh_id, {}).get("length", error)

    def get_leader(self, veh_id, error=""):
        """See parent class."""
        if isinstance(veh_id, (list, np.ndarray)):
            return [self.get_leader(vehID, error) for vehID in veh_id]
        return self.__vehicles.get(veh_id, {}).get("leader", error)

    def get_follower(self, veh_id, error=""):
        """See parent class."""
        if isinstance(veh_id, (list, np.ndarray)):
            return [self.get_follower(vehID, error) for vehID in veh_id]
        return self.__vehicles.get(veh_id, {}).get("follower", error)

    def get_headway(self, veh_id, error=-1001):
        """See parent class."""
        if isinstance(veh_id, (list, np.ndarray)):
            return [self.get_headway(vehID, error) for vehID in veh_id]
        return self.__vehicles.get(veh_id, {}).get("headway", error)

    def get_last_lc(self, veh_id, error=-1001):
        """See parent class."""
        if isinstance(veh_id, (list, np.ndarray)):
            return [self.get_headway(vehID, error) for vehID in veh_id]

        if veh_id not in self.__rl_ids:
            warnings.warn('Vehicle {} is not RL vehicle, "last_lc" term set to'
                          ' {}.'.format(veh_id, error))
            return error
        else:
            return self.__vehicles.get(veh_id, {}).get("headway", error)

    def get_acc_controller(self, veh_id, error=None):
        """See parent class."""
        if isinstance(veh_id, (list, np.ndarray)):
            return [self.get_acc_controller(vehID, error) for vehID in veh_id]
        return self.__vehicles.get(veh_id, {}).get("acc_controller", error)

    def get_lane_changing_controller(self, veh_id, error=None):
        """See parent class."""
        if isinstance(veh_id, (list, np.ndarray)):
            return [
                self.get_lane_changing_controller(vehID, error)
                for vehID in veh_id
            ]
        return self.__vehicles.get(veh_id, {}).get("lane_changer", error)

    def get_routing_controller(self, veh_id, error=None):
        """See parent class."""
        if isinstance(veh_id, (list, np.ndarray)):
            return [
                self.get_routing_controller(vehID, error) for vehID in veh_id
            ]
        return self.__vehicles.get(veh_id, {}).get("router", error)

    def set_lane_headways(self, veh_id, lane_headways):
        """Set the lane headways of the specified vehicle."""
        self.__vehicles[veh_id]["lane_headways"] = lane_headways

    def get_lane_headways(self, veh_id, error=None):
        """See parent class."""
        if error is None:
            error = list()
        if isinstance(veh_id, (list, np.ndarray)):
            return [self.get_lane_headways(vehID, error) for vehID in veh_id]
        return self.__vehicles.get(veh_id, {}).get("lane_headways", error)

    def get_lane_leaders_speed(self, veh_id, error=None):
        """See parent class."""
        lane_leaders = self.get_lane_leaders(veh_id)
        return [0 if lane_leader == '' else self.get_speed(lane_leader)
                for lane_leader in lane_leaders]

    def get_lane_followers_speed(self, veh_id, error=None):
        """See parent class."""
        lane_followers = self.get_lane_followers(veh_id)
        return [0 if lane_follower == '' else self.get_speed(lane_follower)
                for lane_follower in lane_followers]

    def set_lane_leaders(self, veh_id, lane_leaders):
        """Set the lane leaders of the specified vehicle."""
        self.__vehicles[veh_id]["lane_leaders"] = lane_leaders

    def get_lane_leaders(self, veh_id, error=None):
        """See parent class."""
        if error is None:
            error = list()
        if isinstance(veh_id, (list, np.ndarray)):
            return [self.get_lane_leaders(vehID, error) for vehID in veh_id]
        return self.__vehicles[veh_id]["lane_leaders"]

    def set_lane_tailways(self, veh_id, lane_tailways):
        """Set the lane tailways of the specified vehicle."""
        self.__vehicles[veh_id]["lane_tailways"] = lane_tailways

    def get_lane_tailways(self, veh_id, error=None):
        """See parent class."""
        if error is None:
            error = list()
        if isinstance(veh_id, (list, np.ndarray)):
            return [self.get_lane_tailways(vehID, error) for vehID in veh_id]
        return self.__vehicles.get(veh_id, {}).get("lane_tailways", error)

    def set_lane_followers(self, veh_id, lane_followers):
        """Set the lane followers of the specified vehicle."""
        self.__vehicles[veh_id]["lane_followers"] = lane_followers

    def get_lane_followers(self, veh_id, error=None):
        """See parent class."""
        if error is None:
            error = list()
        if isinstance(veh_id, (list, np.ndarray)):
            return [self.get_lane_followers(vehID, error) for vehID in veh_id]
        return self.__vehicles.get(veh_id, {}).get("lane_followers", error)

    def _multi_lane_headways(self):
        """Compute multi-lane data for all vehicles.

        This includes the lane leaders/followers/headways/tailways/
        leader velocity/follower velocity for all
        vehicles in the network.
        """
        edge_list = self.master_kernel.network.get_edge_list()
        junction_list = self.master_kernel.network.get_junction_list()
        tot_list = edge_list + junction_list
        num_edges = (len(self.master_kernel.network.get_edge_list()) + len(
            self.master_kernel.network.get_junction_list()))

        # maximum number of lanes in the network
        max_lanes = max([self.master_kernel.network.num_lanes(edge_id)
                         for edge_id in tot_list])

        # Key = edge id
        # Element = list, with the ith element containing tuples with the name
        #           and position of all vehicles in lane i
        edge_dict = dict.fromkeys(tot_list)

        # add the vehicles to the edge_dict element
        for veh_id in self.get_ids():
            edge = self.get_edge(veh_id)
            lane = self.get_lane(veh_id)
            pos = self.get_position(veh_id)
            if edge:
                if edge_dict[edge] is None:
                    edge_dict[edge] = [[] for _ in range(max_lanes)]
                edge_dict[edge][lane].append((veh_id, pos))

        # sort all lanes in each edge by position
        for edge in tot_list:
            if edge_dict[edge] is None:
                del edge_dict[edge]
            else:
                for lane in range(max_lanes):
                    edge_dict[edge][lane].sort(key=lambda x: x[1])

        for veh_id in self.get_ids():
            # collect the lane leaders, followers, headways, and tailways for
            # each vehicle
            edge = self.get_edge(veh_id)
            if edge:
                headways, tailways, leaders, followers = \
                    self._multi_lane_headways_util(veh_id, edge_dict,
                                                   num_edges)

                # add the above values to the vehicles class
                self.set_lane_headways(veh_id, headways)
                self.set_lane_tailways(veh_id, tailways)
                self.set_lane_leaders(veh_id, leaders)
                self.set_lane_followers(veh_id, followers)

        self._ids_by_edge = dict().fromkeys(edge_list)

        for edge_id in edge_dict:
            edges = list(itertools.chain.from_iterable(edge_dict[edge_id]))
            # check for edges with no vehicles
            if len(edges) > 0:
                edges, _ = zip(*edges)
                self._ids_by_edge[edge_id] = list(edges)
            else:
                self._ids_by_edge[edge_id] = []

    def _multi_lane_headways_util(self, veh_id, edge_dict, num_edges):
        """Compute multi-lane data for the specified vehicle.

        Parameters
        ----------
        veh_id : str
            name of the vehicle
        edge_dict : dict < list<tuple> >
            Key = Edge name
                Index = lane index
                Element = list sorted by position of (vehicle id, position)

        Returns
        -------
        headway : list<float>
            Index = lane index
            Element = headway at this lane
        tailway : list<float>
            Index = lane index
            Element = tailway at this lane
        lead_speed : list<str>
            Index = lane index
            Element = speed of leader at this lane
        follow_speed : list<str>
            Index = lane index
            Element = speed of follower at this lane
        leader : list<str>
            Index = lane index
            Element = leader at this lane
        follower : list<str>
            Index = lane index
            Element = follower at this lane
        """
        this_pos = self.get_position(veh_id)
        this_edge = self.get_edge(veh_id)
        this_lane = self.get_lane(veh_id)
        num_lanes = self.master_kernel.network.num_lanes(this_edge)

        # set default values for all output values
        headway = [1000] * num_lanes
        tailway = [1000] * num_lanes
        leader = [""] * num_lanes
        follower = [""] * num_lanes

        for lane in range(num_lanes):
            # check the vehicle's current  edge for lane leaders and followers
            if len(edge_dict[this_edge][lane]) > 0:
                ids, positions = zip(*edge_dict[this_edge][lane])
                ids = list(ids)
                positions = list(positions)
                index = bisect_left(positions, this_pos)

                # if you are at the end or the front of the edge, the lane
                # leader is in the edges in front of you
                if (lane == this_lane and index < len(positions) - 1) \
                        or (lane != this_lane and index < len(positions)):
                    # check if the index does not correspond to the current
                    # vehicle
                    if ids[index] == veh_id:
                        leader[lane] = ids[index + 1]
                        headway[lane] = (positions[index + 1] - this_pos -
                                         self.get_length(leader[lane]))
                    else:
                        leader[lane] = ids[index]
                        headway[lane] = (positions[index] - this_pos
                                         - self.get_length(leader[lane]))

                # you are in the back of the queue, the lane follower is in the
                # edges behind you
                if index > 0:
                    follower[lane] = ids[index - 1]
                    tailway[lane] = (this_pos - positions[index - 1]
                                     - self.get_length(veh_id))

            # if lane leader not found, check next edges
            if leader[lane] == "":
                headway[lane], leader[lane] = self._next_edge_leaders(
                    veh_id, edge_dict, lane, num_edges)

            # if lane follower not found, check previous edges
            if follower[lane] == "":
                tailway[lane], follower[lane] = self._prev_edge_followers(
                    veh_id, edge_dict, lane, num_edges)

        return headway, tailway, leader, follower

    def _next_edge_leaders(self, veh_id, edge_dict, lane, num_edges):
        """Search for leaders in the next edge.

        Looks to the edges/junctions in front of the vehicle's current edge
        for potential leaders. This is currently done by only looking one
        edge/junction forwards.

        Returns
        -------
        headway : float
            lane headway for the specified lane
        leader : str
            lane leader for the specified lane
        """
        pos = self.get_position(veh_id)
        edge = self.get_edge(veh_id)

        headway = 1000  # env.network.length
        leader = ""
        add_length = 0  # length increment in headway

        for _ in range(num_edges):
            # break if there are no edge/lane pairs behind the current one
            if len(self.master_kernel.network.next_edge(edge, lane)) == 0:
                break

            add_length += self.master_kernel.network.edge_length(edge)
            edge, lane = self.master_kernel.network.next_edge(edge, lane)[0]

            try:
                if len(edge_dict[edge][lane]) > 0:
                    leader = edge_dict[edge][lane][0][0]
                    headway = edge_dict[edge][lane][0][1] - pos + add_length \
                        - self.get_length(leader)
            except KeyError:
                # current edge has no vehicles, so move on
                # print(traceback.format_exc())
                continue

            # stop if a lane follower is found
            if leader != "":
                break

        return headway, leader

    def _prev_edge_followers(self, veh_id, edge_dict, lane, num_edges):
        """Search for followers in the previous edge.

        Looks to the edges/junctions behind the vehicle's current edge for
        potential followers. This is currently done by only looking one
        edge/junction backwards.

        Returns
        -------
        tailway : float
            lane tailway for the specified lane
        follower : str
            lane follower for the specified lane
        """
        pos = self.get_position(veh_id)
        edge = self.get_edge(veh_id)

        tailway = 1000  # env.network.length
        follower = ""
        add_length = 0  # length increment in headway

        for _ in range(num_edges):
            # break if there are no edge/lane pairs behind the current one
            if len(self.master_kernel.network.prev_edge(edge, lane)) == 0:
                break

            edge, lane = self.master_kernel.network.prev_edge(edge, lane)[0]
            add_length += self.master_kernel.network.edge_length(edge)

            try:
                if len(edge_dict[edge][lane]) > 0:
                    tailway = pos - edge_dict[edge][lane][-1][1] + add_length \
                              - self.get_length(veh_id)
                    follower = edge_dict[edge][lane][-1][0]
            except KeyError:
                # current edge has no vehicles, so move on
                # print(traceback.format_exc())
                continue

            # stop if a lane follower is found
            if follower != "":
                break

        return tailway, follower

    def apply_acceleration(self, veh_ids, acc):
        """See parent class."""
        # to handle the case of a single vehicle
        if type(veh_ids) == str:
            veh_ids = [veh_ids]
            acc = [acc]

        for i, vid in enumerate(veh_ids):
            if acc[i] is not None and vid in self.get_ids():
                self.__vehicles[vid]["accel"] = acc[i]
                this_vel = self.get_speed(vid)
                next_vel = max([this_vel + acc[i] * self.sim_step, 0])
                self.kernel_api.vehicle.slowDown(vid, next_vel, 1e-3)

    def apply_acceleration_not_smooth(self, veh_ids, acc):
        """See parent class."""
        # to handle the case of a single vehicle
        if type(veh_ids) == str:
            veh_ids = [veh_ids]
            acc = [acc]

        for i, vid in enumerate(veh_ids):
            if acc[i] is not None and vid in self.get_ids():
                self.__vehicles[vid]["accel"] = acc[i]
                this_vel = self.get_speed(vid)
                next_vel = max([this_vel + acc[i] * self.sim_step, 0])
                self.kernel_api.vehicle.setSpeed(vid, next_vel)

    def apply_lane_change(self, veh_ids, direction):
        """See parent class."""
        # to hand the case of a single vehicle
        if type(veh_ids) == str:
            veh_ids = [veh_ids]
            direction = [direction]

        # if any of the directions are not -1, 0, or 1, raise a ValueError
        if any(d not in [-1, 0, 1] for d in direction):
            raise ValueError(
                "Direction values for lane changes may only be: -1, 0, or 1.")

        for i, veh_id in enumerate(veh_ids):
            # check for no lane change
            if direction[i] == 0:
                continue

            # compute the target lane, and clip it so vehicle don't try to lane
            # change out of range
            this_lane = self.get_lane(veh_id)
            this_edge = self.get_edge(veh_id)
            target_lane = min(
                max(this_lane + direction[i], 0),
                self.master_kernel.network.num_lanes(this_edge) - 1)

            # perform the requested lane action action in TraCI
            if target_lane != this_lane:
                self.kernel_api.vehicle.changeLane(
                    veh_id, int(target_lane), self.sim_step)

                if veh_id in self.get_rl_ids():
                    self.prev_last_lc[veh_id] = \
                        self.__vehicles[veh_id]["last_lc"]

    def choose_routes(self, veh_ids, route_choices):
        """See parent class."""
        # to hand the case of a single vehicle
        if type(veh_ids) == str:
            veh_ids = [veh_ids]
            route_choices = [route_choices]

        for i, veh_id in enumerate(veh_ids):
            if route_choices[i] is not None:
                self.kernel_api.vehicle.setRoute(
                    vehID=veh_id, edgeList=route_choices[i])

    def get_x_by_id(self, veh_id):
        """See parent class."""
        if isinstance(veh_id, (list, np.ndarray)):
            return [self.get_x_by_id(vehID) for vehID in veh_id]
        if self.get_edge(veh_id) == '':
            # occurs when a vehicle crashes is teleported for some other reason
            return 0.
        return self.master_kernel.network.get_x(
            self.get_edge(veh_id), self.get_position(veh_id))

    def update_vehicle_colors(self):
        """See parent class.

        The colors of all vehicles are updated as follows:
        - red: autonomous (rl) vehicles
        - white: unobserved human-driven vehicles
        - cyan: observed human-driven vehicles
        """
        for veh_id in self.get_rl_ids():
            try:
                # If vehicle is already being colored via argument to vehicles.add(), don't re-color it.
                if self._force_color_update or 'color' not in \
                        self.type_parameters[self.get_type(veh_id)]:
                    # color rl vehicles red
                    self.set_color(veh_id=veh_id, color=RED)
            except (FatalTraCIError, TraCIException) as e:
                print('Error when updating rl vehicle colors:', e)

        # color vehicles white if not observed and cyan if observed
        for veh_id in self.get_human_ids():
            try:
                color = CYAN if veh_id in self.get_observed_ids() else WHITE
                # If vehicle is already being colored via argument to vehicles.add(), don't re-color it.
                if self._force_color_update or 'color' not in \
                        self.type_parameters[self.get_type(veh_id)]:
                    self.set_color(veh_id=veh_id, color=color)
            except (FatalTraCIError, TraCIException) as e:
                print('Error when updating human vehicle colors:', e)

        for veh_id in self.get_ids():
            try:
                if 'av' in veh_id:
                    color = RED
                    # If vehicle is already being colored via argument to vehicles.add(), don't re-color it.
                    if self._force_color_update or 'color' not in \
                            self.type_parameters[self.get_type(veh_id)]:
                        self.set_color(veh_id=veh_id, color=color)
            except (FatalTraCIError, TraCIException) as e:
                print('Error when updating human vehicle colors:', e)

        # color vehicles by speed if desired
        if self._color_by_speed:
            max_speed = self.master_kernel.network.max_speed()
            speed_ranges = np.linspace(0, max_speed, STEPS)
            for veh_id in self.get_ids():
                veh_speed = self.get_speed(veh_id)
                bin_index = np.digitize(veh_speed, speed_ranges)
                # If vehicle is already being colored via argument to vehicles.add(), don't re-color it.
                if self._force_color_update or 'color' not in \
                        self.type_parameters[self.get_type(veh_id)]:
                    self.set_color(veh_id=veh_id, color=color_bins[bin_index])

        # clear the list of observed vehicles
        for veh_id in self.get_observed_ids():
            self.remove_observed(veh_id)

    def get_color(self, veh_id):
        """See parent class.

        This does not pass the last term (i.e. transparency).
        """
        r, g, b, t = self.kernel_api.vehicle.getColor(veh_id)
        return r, g, b

    def set_color(self, veh_id, color):
        """See parent class.

        The last term for sumo (transparency) is set to 255.
        """
        r, g, b = color
        self.kernel_api.vehicle.setColor(
            vehID=veh_id, color=(r, g, b, 255))

    def add(self, veh_id, type_id, edge, pos, lane, speed):
        """See parent class."""
        if veh_id in self.master_kernel.network.rts:
            # If the vehicle has its own route, use that route. This is used in
            # the case of network templates.
            route_id = 'route{}_0'.format(veh_id)
        else:
            num_routes = len(self.master_kernel.network.rts[edge])
            frac = [val[1] for val in self.master_kernel.network.rts[edge]]
            route_id = 'route{}_{}'.format(edge, np.random.choice(
                [i for i in range(num_routes)], size=1, p=frac)[0])

        self.kernel_api.vehicle.addFull(
            veh_id,
            route_id,
            typeID=str(type_id),
            departLane=str(lane),
            departPos=str(pos),
            departSpeed=str(speed))

    def get_max_speed(self, veh_id, error=-1001):
        """See parent class."""
        if isinstance(veh_id, (list, np.ndarray)):
            return [self.get_max_speed(vehID, error) for vehID in veh_id]
        return self.kernel_api.vehicle.getMaxSpeed(veh_id)

    def set_max_speed(self, veh_id, max_speed):
        """See parent class."""
        self.kernel_api.vehicle.setMaxSpeed(veh_id, max_speed)

    # add for data pipeline
    def get_accel(self, veh_id):
        """See parent class."""
        if "accel" not in self.__vehicles[veh_id]:
            self.__vehicles[veh_id]["accel"] = None
        return self.__vehicles[veh_id]["accel"]

    def update_accel_no_noise_no_failsafe(self, veh_id, accel_no_noise_no_failsafe):
        """See parent class."""
        self.__vehicles[veh_id]["accel_no_noise_no_failsafe"] = accel_no_noise_no_failsafe

    def update_accel_no_noise_with_failsafe(self, veh_id, accel_no_noise_with_failsafe):
        """See parent class."""
        self.__vehicles[veh_id]["accel_no_noise_with_failsafe"] = accel_no_noise_with_failsafe

    def update_accel_with_noise_no_failsafe(self, veh_id, accel_with_noise_no_failsafe):
        """See parent class."""
        self.__vehicles[veh_id]["accel_with_noise_no_failsafe"] = accel_with_noise_no_failsafe

    def update_accel_with_noise_with_failsafe(self, veh_id, accel_with_noise_with_failsafe):
        """See parent class."""
        self.__vehicles[veh_id]["accel_with_noise_with_failsafe"] = accel_with_noise_with_failsafe

    def get_accel_no_noise_no_failsafe(self, veh_id):
        """See parent class."""
        if "accel_no_noise_no_failsafe" not in self.__vehicles[veh_id]:
            self.__vehicles[veh_id]["accel_no_noise_no_failsafe"] = None
        return self.__vehicles[veh_id]["accel_no_noise_no_failsafe"]

    def get_accel_no_noise_with_failsafe(self, veh_id):
        """See parent class."""
        if "accel_no_noise_with_failsafe" not in self.__vehicles[veh_id]:
            self.__vehicles[veh_id]["accel_no_noise_with_failsafe"] = None
        return self.__vehicles[veh_id]["accel_no_noise_with_failsafe"]

    def get_accel_with_noise_no_failsafe(self, veh_id):
        """See parent class."""
        if "accel_with_noise_no_failsafe" not in self.__vehicles[veh_id]:
            self.__vehicles[veh_id]["accel_with_noise_no_failsafe"] = None
        return self.__vehicles[veh_id]["accel_with_noise_no_failsafe"]

    def get_accel_with_noise_with_failsafe(self, veh_id):
        """See parent class."""
        if "accel_with_noise_with_failsafe" not in self.__vehicles[veh_id]:
            self.__vehicles[veh_id]["accel_with_noise_with_failsafe"] = None
        return self.__vehicles[veh_id]["accel_with_noise_with_failsafe"]

    def get_realized_accel(self, veh_id):
        """See parent class."""
        return (self.get_speed(veh_id) - self.get_previous_speed(veh_id)) / self.sim_step

    def get_2d_position(self, veh_id, error=-1001):
        """See parent class."""
        return self.__sumo_obs.get(veh_id, {}).get(tc.VAR_POSITION, error)

    def get_road_grade(self, veh_id):
        """See parent class."""
        # TODO : Brent
        return 0

    def get_soc(self, veh_id):
        return self.__vehicles[veh_id]['SOC']

    def set_soc(self, veh_id, soc):
        """Set the lane headways of the specified vehicle."""
        self.__vehicles[veh_id]['SOC'] = soc

    def get_fuel(self, veh_id):
        return self.__vehicles[veh_id]['fuel']

    def set_fuel(self, veh_id, fuel):
        """Set the lane headways of the specified vehicle."""
        self.__vehicles[veh_id]['fuel'] = fuel<|MERGE_RESOLUTION|>--- conflicted
+++ resolved
@@ -124,8 +124,6 @@
                 self.__vehicles[veh_id] = dict()
                 self.__vehicles[veh_id]['type'] = typ['veh_id']
                 self.__vehicles[veh_id]['initial_speed'] = typ['initial_speed']
-<<<<<<< HEAD
-                self.__vehicles[veh_id]["accel_without_noise"] = None
 
                 # self.energy.initialize(veh_id)
                 # energy.intialize(veh_id)
@@ -135,8 +133,6 @@
                 # # Use density of gasoline = 748.9 g/L (needs to convert b/c fc is in g/s)
                 self.__vehicles[veh_id]['fuel'] = float(random.randrange(598163, 5981628))/100
 
-=======
->>>>>>> 243c8951
                 self.num_vehicles += 1
                 if typ['acceleration_controller'][0] == RLController:
                     self.num_rl_vehicles += 1
