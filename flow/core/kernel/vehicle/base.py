--- conflicted
+++ resolved
@@ -128,7 +128,6 @@
         pass
 
     @abstractmethod
-<<<<<<< HEAD
     def apply_acceleration(self, veh_id, acc, smooth_duration=0):
         """Apply the acceleration requested by a vehicle in the simulator.
 
@@ -136,12 +135,6 @@
         the slowDown method applies acceleration smoothly over the smooth_duration
         time (in seconds). For more information, see:
         https://sumo.dlr.de/pydoc/traci._vehicle.html#VehicleDomain-slowDown
-=======
-    def apply_acceleration(self, veh_id, acc, smooth=True):
-        """Apply the acceleration requested by a vehicle in the simulator.
-
-        In SUMO, this function applies slowDown method which applies smoothing.
->>>>>>> b40e4353
 
         Parameters
         ----------
@@ -149,13 +142,8 @@
             list of vehicle identifiers
         acc : float or array_like
             requested accelerations from the vehicles
-<<<<<<< HEAD
         smooth_duration : float
             duration in seconds over which acceleration should be smoothly applied, default: 0
-=======
-        smooth : bool
-            whether to apply acceleration smoothly or not, default: True
->>>>>>> b40e4353
         """
         pass
 
@@ -783,11 +771,7 @@
     ###########################################################################
 
     @abstractmethod
-<<<<<<< HEAD
-    def get_accel(self, veh_id):
-=======
     def get_accel(self, veh_id, noise=True, failsafe=True):
->>>>>>> b40e4353
         """Return the acceleration of vehicle with veh_id."""
         pass
 
