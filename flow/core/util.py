"""
A collection of utility functions for Flow

Attributes
----------
E : etree.Element
    Description
"""
import csv
import errno
import importlib
import json
import os
import tempfile
from lxml import etree
from datetime import datetime
from xml.etree import ElementTree

from gym.envs.registration import register

<<<<<<< HEAD
from flow.controllers import *
=======
>>>>>>> b6784c74
from flow.core.params import SumoCarFollowingParams, SumoLaneChangeParams, \
    InFlows

E = etree.Element


class NameEncoder(json.JSONEncoder):

    """
    Custom encoder used to generate ``flow_params.json``
    Extends ``json.JSONEncoder``.
    """

    allowed_types = [dict, list, tuple, str, int, float, bool, type(None)]

    def default(self, obj):
        """
        Default encoder (required to extend ``JSONEncoder``)

        Parameters
        ----------
        obj : Object
            Object to encode

        Returns
        -------
        Object
            A representation of ``obj`` that can be encoded
        """

        if obj not in self.allowed_types:
            if hasattr(obj, '__name__'):
                return obj.__name__
            else:
                return obj.__dict__
        return json.JSONEncoder.default(self, obj)


def rllib_logger_creator(result_dir, env_name, loggerfn):
    logdir_prefix = env_name + '_' + \
                    datetime.today().strftime("%Y-%m-%d_%H-%M-%S")
    if not os.path.exists(result_dir):
        os.makedirs(result_dir)
    logdir = tempfile.mkdtemp(prefix=logdir_prefix, dir=result_dir)

    return lambda config: loggerfn(config, logdir, None)


def unstring_flow_params(flow_params):
    """
    Summary

    Parameters
    ----------
    flow_params : dict
        Large dictionary of flow parameters for experiment,
        passed in to ``make_create_env`` and used to create
        ``flow_params.json`` file used by exp visualizer

    Returns
    -------
    dict
        Dictionary similar to flow_params but with function
        and module names evaluated, so that the new dict
        can be passed directly to ``make_create_env``
    """

    better_params = flow_params.copy()

    veh_params = flow_params['veh']
    better_veh_params = [eval_veh_params(veh_param) for
                         veh_param in veh_params]
    better_net_params = eval_net_params(flow_params)
    better_params['veh'] = better_veh_params
    better_params['net'] = better_net_params

    if 'additional_params' in flow_params['env']:
        if 'scenario_type' in flow_params['env']['additional_params']:
            evaluated_scenario = eval(flow_params['env']['additional_params']
                                      ['scenario_type'])
            better_params['env']['additional_params']['scenario_type'] = \
                evaluated_scenario

    return better_params


def eval_net_params(flow_params):
    """
        Evaluates net parameters, since params like Inflows can't be
        serialized and output to JSON.

        Parameters
        ----------
        orig_params : dict
            Original flow parameters, read in from ``flow_params.json``

        Returns
        -------
        dict
            Evaluated net params with instantiated inflow
        """

    better_params = flow_params.copy()
    inflow = InFlows()
    new_inflow_list = []
    if 'in_flows' in flow_params['net']:
        inflow_obj = flow_params['net']['in_flows']['_InFlows__flows']
        for obj in inflow_obj:
            temp = {}
            for key in obj.keys():
                if key == 'vtype':
                    temp['veh_type'] = obj[key]
                elif key == 'begin':
                    temp['edge'] = str(obj[key])
                elif key == 'depart_speed':
                    temp['departSpeed'] = obj[key]
                elif key == 'probability' or key == 'departSpeed' or \
                        key == 'departLane' or key == 'vehsPerHour':
                    temp[key] = obj[key]
            new_inflow_list.append(temp)
        [inflow.add(**inflow_i) for inflow_i in new_inflow_list]
        better_params['net']['in_flows'] = inflow

    return better_params['net']


def eval_veh_params(orig_params):
    """
    Evaluates vehicle parameters, since params like IDMController can't be
    serialized and output to JSON. Thus, the JSON file stores those as
    their names, with string 'IDMController' instead of the object
    ``<flow.controllers.car_following_models.IDMController``. ``util.py``
    imports required car-following models, lane-change controllers,
    routers, and SUMO parameters. This function evaluates those names
    and returns a dict with the actual objects (evaluated) instead of
    their names.

    Parameters
    ----------
    orig_params : dict
        Original vehicle parameters, read in from ``flow_params.json``

    Returns
    -------
    dict
        Evaluated vehicle parameters, string names of objects
        replaced with actual objects
    """

    new_params = orig_params.copy()

    if 'acceleration_controller' in new_params:
        new_controller = (eval(orig_params['acceleration_controller'][0]),
                          orig_params['acceleration_controller'][1])
        new_params['acceleration_controller'] = new_controller
    if 'lane_change_controller' in new_params:
        new_lc_controller = (eval(orig_params['lane_change_controller'][0]),
                             orig_params['lane_change_controller'][1])
        new_params['lane_change_controller'] = new_lc_controller
    if 'routing_controller' in new_params:
        new_route_controller = (eval(orig_params['routing_controller'][0]),
                                orig_params['routing_controller'][1])
        new_params['routing_controller'] = new_route_controller
    if 'sumo_car_following_params' in new_params:
        cf_params = SumoCarFollowingParams()
        cf_params.controller_params = (orig_params['sumo_car_following_params']
                                       ['controller_params'])
        new_params['sumo_car_following_params'] = cf_params

    if 'sumo_lc_params' in new_params:
        lc_params = SumoLaneChangeParams()
        lc_params.controller_params = \
            orig_params['sumo_lc_params']['controller_params']
        new_params['sumo_lc_params'] = lc_params

    return new_params


def get_rllib_params(path):
    """
    Returns rllib experiment parameters, given an experiment result folder

    Parameters
    ----------
    path : str
        Path to an rllib experiment result directory

    Returns
    -------
    dict
        Dictionary of rllib parameters, namely discount factor gamma,
        rollout horizon, and NN hidden layer format
    """

    jsonfile = path + '/params.json'
    jsondata = json.loads(open(jsonfile).read())

    gamma = jsondata['gamma']
    horizon = jsondata['horizon']
    hidden_layers = jsondata['model']['fcnet_hiddens']
    rllib_params = {'gamma': gamma,
                    'horizon': horizon,
                    'hidden_layers': hidden_layers}

    return rllib_params


def get_rllib_config(path):
    jsonfile = path + '/params.json'  # params.json is the config file
    jsondata = json.loads(open(jsonfile).read())
    return jsondata


def get_flow_params(config):
    """
    Returns Flow experiment parameters, given an experiment result folder

    Parameters
    ----------
    path : str
        Path to an rllib experiment result directory (``flow_params.json`` is
        in the same folder as ``params.json``)

    Returns
    -------
    dict
        Dict of flow parameters, like net_params, env_params, vehicle
        characteristics, etc
    function
        ``make_create_env`` is the higher-order function passed to
        rllib as the environment in which to train
    """

    flow_params = json.loads(config['env_config']['flow_params'])
    flow_params = unstring_flow_params(flow_params)

    module_name = 'examples.rllib.' + flow_params['module']

    env_module = importlib.import_module(module_name)
    make_create_env = env_module.make_create_env

    return flow_params, make_create_env


def register_env(env_name, sumo_params, type_params, env_params, net_params,
                 initial_config, scenario, env_version_num=0):
    num_steps = env_params.horizon
    register(
        id=env_name + '-v' + str(env_version_num),
        entry_point='flow.envs:' + env_name,
        max_episode_steps=num_steps,
        kwargs={
            "env_params": env_params,
            "sumo_params": sumo_params,
            "scenario": scenario
        }
    )


def makexml(name, nsl):
    xsi = "http://www.w3.org/2001/XMLSchema-instance"
    ns = {"xsi": xsi}
    attr = {"{%s}noNamespaceSchemaLocation" % xsi: nsl}
    t = E(name, attrib=attr, nsmap=ns)
    return t


def printxml(t, fn):
    etree.ElementTree(t).write(fn, pretty_print=True, encoding='UTF-8',
                               xml_declaration=True)


def ensure_dir(path):
    try:
        os.makedirs(path)
    except OSError as exception:
        if exception.errno != errno.EEXIST:
            raise
    return path


def emission_to_csv(emission_path, output_path=None):
    """Converts an emission file generated by sumo during an computational
    experiment into a csv file.

    Parameters
    ----------
    emission_path: str
        path to the emission file that should be converted
    output_path: str
        path to the csv file that will be generated, default is the same
        directory as the emission file, with the same name

    Yields
    ------
    A csv file with all the information from the emission file

    Note
    ----
    The emission file contains information generated by sumo, not flow. This
    means that some data, such as absolute position, is not immediately
    available from the emission file, but can be recreated.
    """
    parser = etree.XMLParser(recover=True)
    tree = ElementTree.parse(emission_path, parser=parser)
    root = tree.getroot()

    # parse the xml data into a dict
    out_data = []
    for time in root.findall('timestep'):
        t = float(time.attrib['time'])

        for car in time:
            out_data.append(dict())
            try:
                out_data[-1]['time'] = t
                out_data[-1]['CO'] = float(car.attrib['CO'])
                out_data[-1]['y'] = float(car.attrib['y'])
                out_data[-1]['CO2'] = float(car.attrib['CO2'])
                out_data[-1]['electricity'] = float(car.attrib['electricity'])
                out_data[-1]['type'] = car.attrib['type']
                out_data[-1]['id'] = car.attrib['id']
                out_data[-1]['eclass'] = car.attrib['eclass']
                out_data[-1]['waiting'] = float(car.attrib['waiting'])
                out_data[-1]['NOx'] = float(car.attrib['NOx'])
                out_data[-1]['fuel'] = float(car.attrib['fuel'])
                out_data[-1]['HC'] = float(car.attrib['HC'])
                out_data[-1]['x'] = float(car.attrib['x'])
                out_data[-1]['route'] = car.attrib['route']
                out_data[-1]['relative_position'] = float(car.attrib['pos'])
                out_data[-1]['noise'] = float(car.attrib['noise'])
                out_data[-1]['angle'] = float(car.attrib['angle'])
                out_data[-1]['PMx'] = float(car.attrib['PMx'])
                out_data[-1]['speed'] = float(car.attrib['speed'])
                out_data[-1]['edge_id'] = car.attrib['lane'].rpartition('_')[0]
                out_data[-1]['lane_number'] = car.attrib['lane'].\
                    rpartition('_')[-1]
            except KeyError:
                del out_data[-1]

    # sort the elements of the dictionary by the vehicle id
    out_data = sorted(out_data, key=lambda k: k['id'])

    # default output path
    if output_path is None:
        output_path = emission_path[:-3] + 'csv'

    # output the dict data into a csv file
    keys = out_data[0].keys()
    with open(output_path, 'w') as output_file:
        dict_writer = csv.DictWriter(output_file, keys)
        dict_writer.writeheader()
        dict_writer.writerows(out_data)<|MERGE_RESOLUTION|>--- conflicted
+++ resolved
@@ -18,10 +18,6 @@
 
 from gym.envs.registration import register
 
-<<<<<<< HEAD
-from flow.controllers import *
-=======
->>>>>>> b6784c74
 from flow.core.params import SumoCarFollowingParams, SumoLaneChangeParams, \
     InFlows
 
