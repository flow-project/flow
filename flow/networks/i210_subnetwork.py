--- conflicted
+++ resolved
@@ -73,115 +73,6 @@
             traffic_lights=traffic_lights,
         )
 
-<<<<<<< HEAD
-        Routes for vehicles moving through the bay bridge from Oakland to San
-        Francisco.
-        """
-        if net_params.additional_params["use_on_ramp"]:
-            rts = {
-                # Main highway
-                "119257914": [
-                    (["119257914", "119257908#0", "119257908#1-AddedOnRampEdge",
-                      "119257908#1", "119257908#1-AddedOffRampEdge", "119257908#2",
-                      "119257908#3"],
-                     1),  # HOV: 1509 (on ramp: 57), Non HOV: 6869 (onramp: 16)
-                    (["119257914", "119257908#0", "119257908#1-AddedOnRampEdge",
-                      "119257908#1", "119257908#1-AddedOffRampEdge", "173381935"],
-                     17 / 8378)
-                ],
-                "119257908#0": [
-                    (["119257908#0", "119257908#1-AddedOnRampEdge", "119257908#1",
-                      "119257908#1-AddedOffRampEdge", "119257908#2",
-                      "119257908#3"],
-                     1.0),
-                    # (["119257908#0", "119257908#1-AddedOnRampEdge", "119257908#1",
-                    #   "119257908#1-AddedOffRampEdge", "173381935"],
-                    #  0.5),
-                ],
-                "119257908#1-AddedOnRampEdge": [
-                    (["119257908#1-AddedOnRampEdge", "119257908#1",
-                      "119257908#1-AddedOffRampEdge", "119257908#2",
-                      "119257908#3"],
-                     1.0),
-                    # (["119257908#1-AddedOnRampEdge", "119257908#1",
-                    #   "119257908#1-AddedOffRampEdge", "173381935"],
-                    #  0.5),
-                ],
-                "119257908#1": [
-                    (["119257908#1", "119257908#1-AddedOffRampEdge", "119257908#2",
-                      "119257908#3"],
-                     1.0),
-                    # (["119257908#1", "119257908#1-AddedOffRampEdge", "173381935"],
-                    #  0.5),
-                ],
-                "119257908#1-AddedOffRampEdge": [
-                    (["119257908#1-AddedOffRampEdge", "119257908#2",
-                      "119257908#3"],
-                     1.0),
-                    # (["119257908#1-AddedOffRampEdge", "173381935"],
-                    #  0.5),
-                ],
-                "119257908#2": [
-                    (["119257908#2", "119257908#3"], 1),
-                ],
-                "119257908#3": [
-                    (["119257908#3"], 1),
-                ],
-
-                # On-ramp
-                "27414345": [
-                    (["27414345", "27414342#1-AddedOnRampEdge",
-                      "27414342#1",
-                      "119257908#1-AddedOnRampEdge", "119257908#1",
-                      "119257908#1-AddedOffRampEdge", "119257908#2",
-                      "119257908#3"],
-                     1 - 9 / 321),
-                    (["27414345", "27414342#1-AddedOnRampEdge",
-                      "27414342#1",
-                      "119257908#1-AddedOnRampEdge", "119257908#1",
-                      "119257908#1-AddedOffRampEdge", "173381935"],
-                     9 / 321),
-                ],
-                "27414342#0": [
-                    (["27414342#0", "27414342#1-AddedOnRampEdge",
-                      "27414342#1",
-                      "119257908#1-AddedOnRampEdge", "119257908#1",
-                      "119257908#1-AddedOffRampEdge", "119257908#2",
-                      "119257908#3"],
-                     1 - 20 / 421),
-                    (["27414342#0", "27414342#1-AddedOnRampEdge",
-                      "27414342#1",
-                      "119257908#1-AddedOnRampEdge", "119257908#1",
-                      "119257908#1-AddedOffRampEdge", "173381935"],
-                     20 / 421),
-                ],
-                "27414342#1-AddedOnRampEdge": [
-                    (["27414342#1-AddedOnRampEdge", "27414342#1", "119257908#1-AddedOnRampEdge",
-                      "119257908#1", "119257908#1-AddedOffRampEdge", "119257908#2",
-                      "119257908#3"],
-                     0.5),
-                    (["27414342#1-AddedOnRampEdge", "27414342#1", "119257908#1-AddedOnRampEdge",
-                      "119257908#1", "119257908#1-AddedOffRampEdge", "173381935"],
-                     0.5),
-                ],
-
-                # Off-ramp
-                "173381935": [
-                    (["173381935"], 1),
-                ],
-            }
-
-        else:
-            rts = {
-                # Main highway
-                "119257914": [
-                    (["119257914", "119257908#0", "119257908#1-AddedOnRampEdge",
-                      "119257908#1", "119257908#1-AddedOffRampEdge", "119257908#2",
-                      "119257908#3"],
-                     1),
-                ],
-            }
-=======
     def specify_routes(self, net_params):
         """See parent class."""
         rts = {
@@ -195,7 +86,6 @@
                   "119257908#3"], 1.0),
             ]
         }
->>>>>>> 3d16a5ad
 
         if net_params.additional_params["ghost_edge"]:
             rts.update({
