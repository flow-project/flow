{
 "cells": [
  {
   "cell_type": "markdown",
   "metadata": {},
   "source": [
    "# Tutorial 01: Running Sumo Simulations\n",
    "\n",
    "This tutorial walks through the process of running non-RL traffic simulations in Flow. Simulations of this form act as non-autonomous baselines and depict the behavior of human dynamics on a network. Similar simulations may also be used to evaluate the performance of hand-designed controllers on a network. This tutorial focuses primarily on the former use case, while an example of the latter may be found in `exercise07_controllers.ipynb`.\n",
    "\n",
    "In this exercise, we simulate a initially perturbed single lane ring road. We witness in simulation that as time advances the initially perturbations do not dissipate, but instead propagates and expands until vehicles are forced to periodically stop and accelerate. For more information on this behavior, we refer the reader to the following article [1].\n",
    "\n",
    "## 1. Components of a Simulation\n",
    "All simulations, both in the presence and absence of RL, require two components: a *scenario*, and an *environment*. Scenarios describe the features of the transportation network used in simulation. This includes the positions and properties of nodes and edges constituting the lanes and junctions, as well as properties of the vehicles, traffic lights, inflows, etc. in the network. Environments, on the other hand, initialize, reset, and advance simulations, and act the primary interface between the reinforcement learning algorithm and the scenario. Moreover, custom environments may be used to modify the dynamical features of an scenario.\n",
    "\n",
    "## 2. Setting up a Scenario\n",
    "Flow contains a plethora of pre-designed scenarios used to replicate highways, intersections, and merges in both closed and open settings. All these scenarios are located in flow/scenarios. In order to recreate a ring road network, we begin by importing the scenario `LoopScenario`."
   ]
  },
  {
   "cell_type": "code",
   "execution_count": 1,
   "metadata": {},
   "outputs": [],
   "source": [
    "from flow.scenarios.loop import LoopScenario"
   ]
  },
  {
   "cell_type": "markdown",
   "metadata": {},
   "source": [
    "This scenario, as well as all other scenarios in Flow, is parametrized by the following arguments: \n",
    "* name\n",
    "* vehicles\n",
    "* net_params\n",
    "* initial_config\n",
    "* traffic_lights\n",
    "\n",
    "These parameters allow a single scenario to be recycled for a multitude of different network settings. For example, `LoopScenario` may be used to create ring roads of variable length with a variable number of lanes and vehicles.\n",
    "\n",
    "### 2.1 Name\n",
    "The `name` argument is a string variable depicting the name of the scenario. This has no effect on the type of network created."
   ]
  },
  {
   "cell_type": "code",
   "execution_count": 2,
   "metadata": {},
   "outputs": [],
   "source": [
    "name = \"ring_example\""
   ]
  },
  {
   "cell_type": "markdown",
   "metadata": {},
   "source": [
    "### 2.2 Vehicles\n",
    "The `Vehicles` class stores state information on all vehicles in the network. This class is used to identify the dynamical behavior of a vehicle and whether it is controlled by a reinforcement learning agent. Morover, information pertaining to the observations and reward function can be collected from various get methods within this class.\n",
    "\n",
    "The initial configuration of this class describes the number of vehicles in the network at the start of every simulation, as well as the properties of these vehicles. We begin by creating an empty `Vehicles` object."
   ]
  },
  {
   "cell_type": "code",
   "execution_count": 3,
   "metadata": {},
   "outputs": [],
   "source": [
    "from flow.core.vehicles import Vehicles\n",
    "\n",
    "vehicles = Vehicles()"
   ]
  },
  {
   "cell_type": "markdown",
   "metadata": {},
   "source": [
    "Once this object is created, vehicles may be introduced using the `add` method. This method specifies the types and quantities of vehicles at the start of a simulation rollout. For a description of the various arguements associated with the `add` method, we refer the reader to the following documentation (reference readthedocs).\n",
    "\n",
    "When adding vehicles, their dynamical behaviors may be specified either by the simulator (default), or by user-generated models. For longitudinal (acceleration) dynamics, several prominent car-following models are implemented in Flow. For this example, the acceleration behavior of all vehicles will be defined by the Intelligent Driver Model (IDM) [2]."
   ]
  },
  {
   "cell_type": "code",
   "execution_count": 4,
   "metadata": {},
   "outputs": [],
   "source": [
    "from flow.controllers.car_following_models import IDMController"
   ]
  },
  {
   "cell_type": "markdown",
   "metadata": {},
   "source": [
    "Another controller we define is for the vehicle's routing behavior. For closed network where the route for any vehicle is repeated, the `ContinuousRouter` controller is used to perpetually reroute all vehicles to the initial set route."
   ]
  },
  {
   "cell_type": "code",
   "execution_count": 5,
   "metadata": {},
   "outputs": [],
   "source": [
    "from flow.controllers.routing_controllers import ContinuousRouter"
   ]
  },
  {
   "cell_type": "markdown",
   "metadata": {},
   "source": [
    "Finally, we add 22 vehicles of type \"human\" with the above acceleration and routing behavior into the `Vehicles` class."
   ]
  },
  {
   "cell_type": "code",
   "execution_count": 6,
   "metadata": {},
   "outputs": [],
   "source": [
    "vehicles.add(\"human\",\n",
    "             acceleration_controller=(IDMController, {}),\n",
    "             routing_controller=(ContinuousRouter, {}),\n",
    "             num_vehicles=22)"
   ]
  },
  {
   "cell_type": "markdown",
   "metadata": {},
   "source": [
    "### 2.3 NetParams\n",
    "\n",
    "`NetParams` are network-specific parameters used to define the shape and properties of a network. Unlike most other parameters, `NetParams` may vary drastically depending on the specific network configuration, and accordingly most of its parameters are stored in `additional_params`. In order to determine which `additional_params` variables may be needed for a specific scenario, we refer to the `ADDITIONAL_NET_PARAMS` variable located in the scenario file."
   ]
  },
  {
   "cell_type": "code",
   "execution_count": 7,
   "metadata": {},
   "outputs": [
    {
     "name": "stdout",
     "output_type": "stream",
     "text": [
      "{'length': 230, 'lanes': 1, 'speed_limit': 30, 'resolution': 40}\n"
     ]
    }
   ],
   "source": [
    "from flow.scenarios.loop import ADDITIONAL_NET_PARAMS\n",
    "\n",
    "print(ADDITIONAL_NET_PARAMS)"
   ]
  },
  {
   "cell_type": "markdown",
   "metadata": {},
   "source": [
    "Importing the `ADDITIONAL_NET_PARAMS` dict from the ring road scenario, we see that the required parameters are:\n",
    "\n",
    "* **length**: length of the ring road\n",
    "* **lanes**: number of lanes\n",
    "* **speed**: speed limit for all edges\n",
    "* **resolution**: resolution of the curves on the ring. Setting this value to 1 converts the ring to a diamond.\n",
    "\n",
    "\n",
    "At times, other inputs (for example `no_internal_links`) may be needed from `NetParams` to recreate proper network features/behavior. These requirements can be founded in the scenario's documentation. For the ring road, no attributes are needed aside from the `additional_params` terms. Furthermore, for this exercise, we use the scenario's default parameters when creating the `NetParams` object."
   ]
  },
  {
   "cell_type": "code",
   "execution_count": 8,
   "metadata": {},
   "outputs": [],
   "source": [
    "from flow.core.params import NetParams\n",
    "\n",
    "net_params = NetParams(additional_params=ADDITIONAL_NET_PARAMS)"
   ]
  },
  {
   "cell_type": "markdown",
   "metadata": {},
   "source": [
    "### 2.4 InitialConfig\n",
    "\n",
    "`InitialConfig` specifies parameters that affect the positioning of vehicle in the network at the start of a simulation. These parameters can be used to limit the edges and number of lanes vehicles originally occupy, and provide a means of adding randomness to the starting positions of vehicles. In order to introduce a small initial disturbance to the system of vehicles in the network, we set the `perturbation` term in `InitialConfig` to 1m."
   ]
  },
  {
   "cell_type": "code",
   "execution_count": 9,
   "metadata": {},
   "outputs": [],
   "source": [
    "from flow.core.params import InitialConfig\n",
    "\n",
    "initial_config = InitialConfig(spacing=\"uniform\", perturbation=1)"
   ]
  },
  {
   "cell_type": "markdown",
   "metadata": {},
   "source": [
    "### 2.5 TrafficLightParams\n",
    "\n",
    "`TrafficLightParams` are used to desribe the positions and types of traffic lights in the network. These inputs are outside the scope of this tutorial, and instead are covered in `exercise06_traffic_lights.ipynb`. For our example, we create an empty `TrafficLightParams` object, thereby ensuring that none are placed on any nodes."
   ]
  },
  {
   "cell_type": "code",
   "execution_count": 10,
   "metadata": {},
   "outputs": [],
   "source": [
    "from flow.core.params import TrafficLightParams\n",
    "\n",
    "traffic_lights = TrafficLightParams()"
   ]
  },
  {
   "cell_type": "markdown",
   "metadata": {},
   "source": [
    "## 3. Setting up an Environment\n",
    "\n",
    "Several envionrments in Flow exist to train autonomous agents of different forms (e.g. autonomous vehicles, traffic lights) to perform a variety of different tasks. These environments are often scenario or task specific; however, some can be deployed on an ambiguous set of scenarios as well. One such environment, `AccelEnv`, may be used to train a variable number of vehicles in a fully observable network with a *static* number of vehicles."
   ]
  },
  {
   "cell_type": "code",
   "execution_count": 11,
   "metadata": {},
   "outputs": [
    {
     "name": "stdout",
     "output_type": "stream",
     "text": [
      "WARNING: lz4 not available, disabling sample compression. This will significantly impact RLlib performance. To install lz4, run `pip install lz4`.\n"
     ]
    }
   ],
   "source": [
    "from flow.envs.loop.loop_accel import AccelEnv"
   ]
  },
  {
   "cell_type": "markdown",
   "metadata": {},
   "source": [
    "Although we will not be training any autonomous agents in this exercise, the use of an environment allows us to view the cumulative reward simulation rollouts receive in the absence of autonomy.\n",
    "\n",
    "Envrionments in Flow are parametrized by three components:\n",
    "* `EnvParams`\n",
    "* `SumoParams`\n",
    "* `Scenario`\n",
    "\n",
    "### 3.1 SumoParams\n",
    "`SumoParams` specifies simulation-specific variables. These variables include the length a simulation step (in seconds) and whether to render the GUI when running the experiment. For this example, we consider a simulation step length of 0.1s and activate the GUI."
   ]
  },
  {
   "cell_type": "code",
   "execution_count": 12,
   "metadata": {},
   "outputs": [],
   "source": [
    "from flow.core.params import SumoParams\n",
    "\n",
    "sumo_params = SumoParams(sim_step=0.1, render=True)"
   ]
  },
  {
   "cell_type": "markdown",
   "metadata": {},
   "source": [
    "### 3.2 EnvParams\n",
    "\n",
    "`EnvParams` specify environment and experiment-specific parameters that either affect the training process or the dynamics of various components within the scenario. Much like `NetParams`, the attributes associated with this parameter are mostly environment specific, and can be found in the environment's `ADDITIONAL_ENV_PARAMS` dictionary."
   ]
  },
  {
   "cell_type": "code",
   "execution_count": 13,
   "metadata": {},
   "outputs": [
    {
     "name": "stdout",
     "output_type": "stream",
     "text": [
      "{'max_accel': 3, 'max_decel': 3, 'target_velocity': 10}\n"
     ]
    }
   ],
   "source": [
    "from flow.envs.loop.loop_accel import ADDITIONAL_ENV_PARAMS\n",
    "\n",
    "print(ADDITIONAL_ENV_PARAMS)"
   ]
  },
  {
   "cell_type": "markdown",
   "metadata": {},
   "source": [
    "Importing the `ADDITIONAL_ENV_PARAMS` variable, we see that it consists of only one entry, \"target_velocity\", which is used when computing the reward function associated with the environment. We use this default value when generating the `EnvParams` object."
   ]
  },
  {
   "cell_type": "code",
   "execution_count": 14,
   "metadata": {},
   "outputs": [],
   "source": [
    "from flow.core.params import EnvParams\n",
    "\n",
    "env_params = EnvParams(additional_params=ADDITIONAL_ENV_PARAMS)"
   ]
  },
  {
   "cell_type": "markdown",
   "metadata": {},
   "source": [
    "## 4. Setting up and Running the Experiment\n",
    "Once the inputs to the scenario and environment classes are ready, we are ready to set up a `SumoExperiment` object."
   ]
  },
  {
   "cell_type": "code",
   "execution_count": 15,
   "metadata": {},
   "outputs": [],
   "source": [
    "from flow.core.experiment import SumoExperiment"
   ]
  },
  {
   "cell_type": "markdown",
   "metadata": {},
   "source": [
    "These objects may be used to simulate rollouts in the absence of reinforcement learning agents, as well as acquire behaviors and rewards that may be used as a baseline with which to compare the performance of the learning agent. In this case, we choose to run our experiment for one rollout consisting of 3000 steps (300 s).\n",
    "\n",
    "**Note**: When executing the below code, remeber to click on the    <img style=\"display:inline;\" src=\"img/play_button.png\"> Play button after the GUI is rendered."
   ]
  },
  {
   "cell_type": "code",
<<<<<<< HEAD
   "execution_count": 17,
=======
   "execution_count": 16,
>>>>>>> 39b5658b
   "metadata": {},
   "outputs": [
    {
     "name": "stdout",
     "output_type": "stream",
     "text": [
<<<<<<< HEAD
      "Round 0, return: 820.9400909746336\n",
      "Average, std return: 820.9400909746336, 0.0\n",
      "Average, std speed: 2.9790241859837274, 0.0\n",
=======
      "Round 0, return: 842.099237721961\n",
      "Average, std return: 842.099237721961, 0.0\n",
      "Average, std speed: 3.0266213709996355, 0.0\n",
>>>>>>> 39b5658b
      "Closing connection to TraCI and stopping simulation.\n",
      "Note, this may print an error message when it closes.\n"
     ]
    }
   ],
   "source": [
    "# create the scenario object\n",
    "scenario = LoopScenario(name=\"ring_example\",\n",
    "                        vehicles=vehicles,\n",
    "                        net_params=net_params,\n",
    "                        initial_config=initial_config,\n",
    "                        traffic_lights=traffic_lights)\n",
    "\n",
    "# create the environment object\n",
    "env = AccelEnv(env_params, sumo_params, scenario)\n",
    "\n",
    "# create the experiment object\n",
    "exp = SumoExperiment(env)\n",
    "\n",
    "# run the experiment for a set number of rollouts / time steps\n",
    "_ = exp.run(1, 3000)"
   ]
  },
  {
   "cell_type": "markdown",
   "metadata": {},
   "source": [
    "As we can see from the above simulation, the initial perturbations in the network instabilities propogate and intensify, eventually leading to the formation of stop-and-go waves after approximately 180s."
   ]
  },
  {
   "cell_type": "markdown",
   "metadata": {},
   "source": [
    "## 5. Modifying the Simulation\n",
    "This tutorial has walked you through running a single lane ring road experiment in Flow. As we have mentioned before, these simulations are highly parametrizable. This allows us to try different representations of the task. For example, what happens if no initial perturbations are introduced to the system of homogenous human-driven vehicles?\n",
    "\n",
    "```\n",
    "initial_config = InitialConfig()\n",
    "```\n",
    "\n",
    "In addition, how does the task change in the presence of multiple lanes where vehicles can overtake one another?\n",
    "\n",
    "```\n",
    "net_params = NetParams(\n",
    "    additional_params={\n",
    "        'length': 230, \n",
    "        'lanes': 2, \n",
    "        'speed_limit': 30, \n",
    "        'resolution': 40\n",
    "    }\n",
    ")\n",
    "```\n",
    "\n",
    "Feel free to experiment with all these problems and more!\n",
    "\n",
    "## Bibliography\n",
    "[1] Sugiyama, Yuki, et al. \"Traffic jams without bottlenecks—experimental evidence for the physical mechanism of the formation of a jam.\" New journal of physics 10.3 (2008): 033001.\n",
    "\n",
    "[2] Treiber, Martin, Ansgar Hennecke, and Dirk Helbing. \"Congested traffic states in empirical observations and microscopic simulations.\" Physical review E 62.2 (2000): 1805."
   ]
  },
  {
   "cell_type": "code",
   "execution_count": null,
   "metadata": {},
   "outputs": [],
   "source": []
  }
 ],
 "metadata": {
  "kernelspec": {
   "display_name": "Python 3",
   "language": "python",
   "name": "python3"
  },
  "language_info": {
   "codemirror_mode": {
    "name": "ipython",
    "version": 3
   },
   "file_extension": ".py",
   "mimetype": "text/x-python",
   "name": "python",
   "nbconvert_exporter": "python",
   "pygments_lexer": "ipython3",
   "version": "3.6.6"
  },
  "widgets": {
   "state": {},
   "version": "1.1.2"
  }
 },
 "nbformat": 4,
 "nbformat_minor": 1
}<|MERGE_RESOLUTION|>--- conflicted
+++ resolved
@@ -346,26 +346,16 @@
   },
   {
    "cell_type": "code",
-<<<<<<< HEAD
-   "execution_count": 17,
-=======
    "execution_count": 16,
->>>>>>> 39b5658b
    "metadata": {},
    "outputs": [
     {
      "name": "stdout",
      "output_type": "stream",
      "text": [
-<<<<<<< HEAD
-      "Round 0, return: 820.9400909746336\n",
-      "Average, std return: 820.9400909746336, 0.0\n",
-      "Average, std speed: 2.9790241859837274, 0.0\n",
-=======
       "Round 0, return: 842.099237721961\n",
       "Average, std return: 842.099237721961, 0.0\n",
       "Average, std speed: 3.0266213709996355, 0.0\n",
->>>>>>> 39b5658b
       "Closing connection to TraCI and stopping simulation.\n",
       "Note, this may print an error message when it closes.\n"
      ]
