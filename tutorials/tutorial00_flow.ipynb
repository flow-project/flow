{
 "cells": [
  {
   "cell_type": "markdown",
   "metadata": {},
   "source": [
    "# Tutorial 0: Flow\n",
    "\n",
    "This tutorial serves as an introduction to Flow. It will give you a better understanding about what Flow is and how it works. Whether you want to be serious about using Flow or wish to contribute to the project, it may be helpful to understand the basics about how our code is organized and what it does. This tutorial will introduce you to the core concepts used in Flow and is a highly recommended read before you dive into the following tutorials.\n",
    "\n",
    "**How to get help:** If you happen, throughout the tutorials or when building your own code, to have any general or technical question related to Flow, don't hesitate to have a look on [Stack Overflow](https://stackoverflow.com/questions/tagged/flow-project) and see if it has been answered already, or otherwise to post it using the tag `flow-project`. We will be happy to help you!"
   ]
  },
  {
   "cell_type": "markdown",
   "metadata": {},
   "source": [
    "## 1. High-level flow\n",
    "\n",
    "<img src=\"img/flow_venn_diagram.png\" alt=\"Flow Venn Diagram\" width=\"50%\"/>\n",
    "\n",
    "Flow acts as a bridge between a traffic simulator (e.g. Sumo, Aimsun...) and a reinforcement learning library (e.g. RLlib, rllab...). It provides you with an interface that lets you train agents on a custom road network without having to worry about integration with the traffic simulator and the learning library. Flow creates this connection automatically, and also provides you with some tools to analyze the trained policies.\n",
    "\n",
    "### 1.a - Training and visualization\n",
    "\n",
    "In order to get started and train your own agent on your own road network, all you will need is: \n",
    "\n",
    "- <u>**a scenario**</u>: this is basically the term we use to talk about a road network. A scenario is a class that contains information about the road network on which your agents will be trained. It describes the roads (position, size, number of lanes, speed limit...), the connections between the roads (junctions, intersections...) and possibly other information (traffic lights...).\n",
    "\n",
    "- <u>**an environment**</u>: this is an RL environment _(**not to be confused** with the physical environment that we call scenario)_. It is a class that allows you to control how the agent will be trained. To creat an environment, you will need to specify\n",
    "    - a **state space** that describes what states of the system are available to observe. For example, for a vehicle an example state space could be the positions and velocities of all nearby vehicles as well as its own speed. \n",
    "    - an **action space** describing how the agent can act in the environment. For example, a standard action for a vehicle would be an acceleration and a standard action for a traffic light would be to switch colors. \n",
    "    - a **reward function** describing what the agent should try to maximize. Common rewards include maximizing the speed of the traffic system, the average flow of the traffic system, or the negative of the fuel emissions (a negative is used here so that total fuel emissions are minimized). \n",
    "\n",
    "Once you have defined these two classes, the last step is to set up the parameters of the simulation. These include, non-exhaustively, a name for the simulation, the scenario and environment to use, the simulator to use _(SUMO, Aimsun...)_, the RL algorithm to use _(PPO, TRPO...)_ and its parameters _(number of iterations, number of CPUs/GPUs to use, discount rate...)_, the vehicles and/or traffic lights to add to the network, whether or not to render the simulation _(not rendering makes training much faster)_, etc.\n",
    "\n",
    "During the training or after it has ended, you can use Flow's visualization tools in order to visualize the data saved in the checkpoint files generated during the training. You can see how well your agent is doing by running a new simulation in the simulator, that will used the trained policy (this time, the simulation will be rendered). You can also plot the reward or return functions, time-space diagrams, capacity diagrams etc.\n",
    "\n",
    "### 1.b - Get started\n",
    "\n",
    "All you need to get started is a scenario. You can then run a simulation on this scenario without doing any training, in this case you won't need any environment or RL algorithm. The very next tutorials will show you how to do just that. Once you have gone through these basics, the following tutorials will walk you through the process of creating your own scenarios and environments, setting up a simulation so as to train your own agents, and finally visualizing the results.\n",
    "\n",
    "To ease the process of getting started, Flow comes pre-built with over a dozen scenarios and environments that you can use as a starting point for your own ones. Flow also has a lot of examples that set up simulations, with or without training, using these scenarios and environments in various ways. You can use them as a starting point and modify them according to your needs, or use them as templates to create your own code.\n",
    "\n",
<<<<<<< HEAD
    "In the next section, we will give an overview of how Flow's codebase is organized, so that you can have some reference marks when you go through the other tutorials."
=======
    "In the next section, we will give an overview of how Flow's codebase is organized, so that you can have some reference points when you go through the following tutorials."
>>>>>>> 763f44da
   ]
  },
  {
   "cell_type": "markdown",
   "metadata": {},
   "source": [
    "## 2. Codebase structure\n",
    "\n",
    "The `flow` directory is structured as follows:\n",
    "\n",
    "```python\n",
    "flow\n",
    "├── docs  # some random documents, don't worry about it\n",
    "├── examples  # a lot of example codes using Flow -- this is where you want to head once you're done with the tutorials and want to start doing some real code\n",
    "│   ├── aimsun  # examples using just Aimsun, without training \n",
    "│   ├── rllab  # examples of training with rllab (avoid rllab, we are going to deprecate it soon!)\n",
    "│   ├── rllib  # examples of training with RLlib\n",
    "│   └── sumo  # examples using just SUMO, without training. You can run these right away to see what the scenarios look like!\n",
    "├── flow\n",
    "│   ├── benchmarks  # several custom networks and configurations on which you can evaluate and compare different RL algorithms\n",
    "│   ├── controllers  # implementations of controllers for the vehicles (IDM, Follower-Stopper...)\n",
    "│   ├── core  # the core logic of the code -- where the magic happens\n",
    "│   │   └── kernel\n",
    "│   │       ├── scenario  # logic for the scenario\n",
    "│   │       ├── simulation  # where the simulation is created and managed \n",
    "│   │       ├── traffic_light  # logic for the traffic lights\n",
    "│   │       └── vehicle  # logic for the vehicles\n",
    "│   ├── envs  # environments (where states, actions and rewards are handled)\n",
    "│   ├── multiagent_envs  # multi-agent environments\n",
    "│   ├── renderer  # pyglet renderer\n",
    "│   ├── scenarios  # scenarios (ie road networks)\n",
    "│   ├── utils  # the files that don't fit anywhere else\n",
    "│   └── visualize  # scripts to replay policies, analyse reward functions etc.\n",
    "├── scripts  # mostly installation scripts\n",
    "├── tests  # unit tests\n",
    "└── tutorials  # <-- you are here\n",
    "```\n",
    "\n",
    "Don't hesitate to go and read the code files directly, we try to keep everything commented and understandable. However if something remains unclear, even after reading all the tutorials and going through the examples, you can ask us on [Stack Overflow](https://stackoverflow.com/questions/tagged/flow-project) using the tag `flow-project` (make sure your question wasn't already asked before!)."
   ]
  }
 ],
 "metadata": {
  "kernelspec": {
   "display_name": "Python 3",
   "language": "python",
   "name": "python3"
  },
  "language_info": {
   "codemirror_mode": {
    "name": "ipython",
    "version": 3
   },
   "file_extension": ".py",
   "mimetype": "text/x-python",
   "name": "python",
   "nbconvert_exporter": "python",
   "pygments_lexer": "ipython3",
   "version": "3.7.0"
  }
 },
 "nbformat": 4,
 "nbformat_minor": 2
}<|MERGE_RESOLUTION|>--- conflicted
+++ resolved
@@ -42,11 +42,7 @@
     "\n",
     "To ease the process of getting started, Flow comes pre-built with over a dozen scenarios and environments that you can use as a starting point for your own ones. Flow also has a lot of examples that set up simulations, with or without training, using these scenarios and environments in various ways. You can use them as a starting point and modify them according to your needs, or use them as templates to create your own code.\n",
     "\n",
-<<<<<<< HEAD
-    "In the next section, we will give an overview of how Flow's codebase is organized, so that you can have some reference marks when you go through the other tutorials."
-=======
-    "In the next section, we will give an overview of how Flow's codebase is organized, so that you can have some reference points when you go through the following tutorials."
->>>>>>> 763f44da
+    "In the next section, we will give an overview of how Flow's codebase is organized, so that you can have some reference points when you go through the tutorials."
    ]
   },
   {
