--- conflicted
+++ resolved
@@ -65,17 +65,11 @@
     "flow\n",
     "├── docs  # some random documents, don't worry about it\n",
     "├── examples  # a lot of example codes using Flow -- this is where you want to head once you're done with the tutorials and want to start doing some real code\n",
-<<<<<<< HEAD
-    "│   ├── aimsun  # examples using just Aimsun, without training \n",
-    "│   ├── rllib  # examples of training with RLlib\n",
-    "│   └── sumo  # examples using just SUMO, without training. You can run these right away to see what the networks look like!\n",
-=======
     "│   └── exp_configs  # configuration of the all the examples \n",
     "│       ├── non_rl  # configurations of examples with simulations (e.g. either SUMO or Aimsun) without any Reinforcement Learning\n",
     "│       └── rl\n",
     "│           ├── singleagent  # configurations of examples with training single agent RL contollers\n",
     "│           └── multiagent  # configurations of examples with training multi agent RL contollers\n",
->>>>>>> f35f7b91
     "├── flow\n",
     "│   ├── benchmarks  # several custom networks and configurations on which you can evaluate and compare different RL algorithms\n",
     "│   ├── controllers  # implementations of controllers for the vehicles (IDM, Follower-Stopper...)\n",
