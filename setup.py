--- conflicted
+++ resolved
@@ -35,13 +35,8 @@
     distclass=BinaryDistribution,
     cmdclass={"build_ext": build_ext},
     packages=find_packages(),
-<<<<<<< HEAD
-    description=("A system for applying deep reinforcement learning and control"
-                 "to autonomous vehicles and traffic infrastructure"),
-=======
     description=("A system for applying deep reinforcement learning and "
                  "control to autonomous vehicles and traffic infrastructure"),
->>>>>>> 44e5abf1
     long_description=open("README.md").read(),
     url="https://github.com/flow-project/flow",
     keywords=("autonomous vehicles intelligent-traffic-control"
