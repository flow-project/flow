[![Build Status](https://travis-ci.com/flow-project/flow.svg?branch=master)](https://travis-ci.com/flow-project/flow)
[![Docs](https://readthedocs.org/projects/flow/badge)](http://flow.readthedocs.org/en/latest/)
[![Coverage Status](https://coveralls.io/repos/github/flow-project/flow/badge.svg?branch=master)](https://coveralls.io/github/flow-project/flow?branch=master)
[![License](https://img.shields.io/badge/license-MIT-blue.svg)](https://github.com/flow-project/flow/blob/master/LICENSE.md)

# Flow

[Flow](https://flow-project.github.io/) is a computational framework for deep RL and control experiments for traffic microsimulation.

See [our website](https://flow-project.github.io/) for more information on the application of Flow to several mixed-autonomy traffic scenarios. Other [results and videos](https://sites.google.com/view/ieee-tro-flow/home) are available as well.

# More information

- [Documentation](https://flow.readthedocs.org/en/latest/)
- [Installation instructions](http://flow.readthedocs.io/en/latest/flow_setup.html)
- [Tutorials](https://github.com/flow-project/flow/tree/master/tutorials)

# Getting involved

We welcome your contributions.

- Please report bugs or ask questions by submitting a [GitHub issue](https://github.com/flow-project/flow/issues).
- Submit contributions using [pull requests](https://github.com/flow-project/flow/pulls).

# Citing Flow

If you use Flow for academic research, you are highly encouraged to cite our paper:

C. Wu, A. Kreidieh, K. Parvate, E. Vinitsky, A. Bayen, "Flow: Architecture and Benchmarking for Reinforcement Learning in Traffic Control," CoRR, vol. abs/1710.05465, 2017. [Online]. Available: https://arxiv.org/abs/1710.05465

If you use the benchmarks, you are highly encouraged to cite our paper:

<<<<<<< HEAD
Vinitsky, E.\*, Kreidieh, A.\*, Le Flem, L., Kheterpal, N., Jang, K., Wu, F., ... & Bayen, A. M. (2018, October). Benchmarks for reinforcement learning in mixed-autonomy traffic. In Conference on Robot Learning (pp. 399-409).
=======
Vinitsky, E., Kreidieh, A., Le Flem, L., Kheterpal, N., Jang, K., Wu, F., ... & Bayen, A. M. (2018, October). Benchmarks for reinforcement learning in mixed-autonomy traffic. In Conference on Robot Learning (pp. 399-409).
>>>>>>> 3dac2535

# Contributors

Cathy Wu, Eugene Vinitsky, Aboudy Kreidieh, Kanaad Parvate, Nishant Kheterpal, Kathy Jang, Fangyu Wu, Mahesh Murag, Kevin Chien, and Jonathan Lin. Alumni contributors include Leah Dickstein, Ananth Kuchibhotla, and Nathan Mandi. Flow is supported by the [Mobile Sensing Lab](http://bayen.eecs.berkeley.edu/) at UC Berkeley and Amazon AWS Machine Learning research grants.


<!-- ## Getting Started

- TODO: Tutorial for visualization / plot generating scripts

Sumo Params:

- Port required, recommended set to 8873
- Timestep, recommended is 0.01, default is 1.0
- TODO: Same flags as SUMO Popen, make it more robust

Env Params:

- These will change based on the scenario
- Target Velocity

Net Params:

- For each environment, you should determine which net params are relevant.
- Used in Generator files that are specific to each scenario?
- "length" : length of the track
- "lanes" : number of lanes
- "speed_limit"
- "resolution" : number of nodes per edge, affects how 'circular' the track appears when visualized but doesn't affect performance [sic] (e.g. if you have 4 edges for a circle and resolution=2 it will display as 12 lines in the gui)
- "net_path" : path for the folder where the net XML files will be saved: edg.xml, .netccfg, nod.xml, typ.xml
- Suggestion: Direct control of naming of XML files

Configuration (Cfg) Params:

- "start_time" : 0
- "end_time" : When the simulation ends, so pick a reasonably large number
- TODO(cathywu) what are the units of start/end time?
- "cfg_path" : path for the folder where the cfg XML files will be saved: add.xml, gui.cfg, net.xml, rou.xml, sumo.cfg

Vehicle Params:

- Dictionary of car type tag -> (count, car following controller, lane changing controller) assignments, where controller is a method.
- Specifies number of cars for each type
- "Type" : (Number of cars, Car Following Model, Lane Changing Model)
- "rl": No car following model, action determined by RL algorithm
- All other types can have arbitrary names because their actions/updates are determined by the models (other functions in the tuple)
- Suggestion: instead of having "rl" be specific, we could have it such that None or a RL HOF are recognized as "rl vehicles"; Other suggestion: specifying controlled_vehicle_params and rl_params
- TODO(cathywu) include an example here

### Vehicle Params

Implemented car following models:

- Basic Car Following Model
	- per [Horn 2013](http://ieeexplore.ieee.org/abstract/document/6728204/)
	- Only considers vehicle ahead.
	- Terms for desired velocity and headway gap
- Bilateral Control Model
	- per [Horn 2013](http://ieeexplore.ieee.org/abstract/document/6728204/)
	- Considers vehicle ahead and vehicle behind.
	- Term for desired velocity. Another term to place self halfway between car ahead and car behind.
- Optimal Vehicle Model
	- per [Jin & Gabor 2014](http://www-personal.umich.edu/~orosz/articles/CDC_2014_Jin.pdf)
	- Only considers vehicle ahead.
	- Desired velocity term is a function of headway. Also seeks to match velocity of car ahead.


Lane changing models:

- No lane changing
- Stochastic lane changer

Warnings:
====
All car controllers come equipped with a fail-safe rule wherein cars are not allowed to
move at a speed that would cause them to crash if the car in front of them suddenly started
breaking with max acceleration. If they attempt to do so, they will be reset to move at $$v_safe$$
where $$v_safe$$ is the speed such that the cars will come to rest at the same point.  --><|MERGE_RESOLUTION|>--- conflicted
+++ resolved
@@ -30,11 +30,7 @@
 
 If you use the benchmarks, you are highly encouraged to cite our paper:
 
-<<<<<<< HEAD
-Vinitsky, E.\*, Kreidieh, A.\*, Le Flem, L., Kheterpal, N., Jang, K., Wu, F., ... & Bayen, A. M. (2018, October). Benchmarks for reinforcement learning in mixed-autonomy traffic. In Conference on Robot Learning (pp. 399-409).
-=======
 Vinitsky, E., Kreidieh, A., Le Flem, L., Kheterpal, N., Jang, K., Wu, F., ... & Bayen, A. M. (2018, October). Benchmarks for reinforcement learning in mixed-autonomy traffic. In Conference on Robot Learning (pp. 399-409).
->>>>>>> 3dac2535
 
 # Contributors
 
