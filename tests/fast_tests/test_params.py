import unittest
from flow.core.params import EnvParams, SumoParams, SumoLaneChangeParams, \
    SumoCarFollowingParams, VehicleParams, NetParams
from flow.envs import Env
<<<<<<< HEAD
from flow.networks import LoopNetwork
=======
from flow.scenarios import RingScenario
>>>>>>> 26ed2cf4
import os
import numpy as np
from gym.spaces import Box

os.environ["TEST_FLAG"] = "True"


class RLActionsEnv(Env):
    """A class used when testing clipping actions."""

    def _apply_rl_actions(self, rl_actions):
        pass

    def get_state(self):
        return [1]

    @property
    def action_space(self):
        return Box(low=-1, high=1, shape=(1,))

    @property
    def observation_space(self):
        return Box(low=-1, high=1, shape=(1,))

    def compute_reward(self, rl_actions, **kwargs):
        """Returns what rl_actions is perceived as."""
        return rl_actions[0]


class TestEnvParams(unittest.TestCase):
    """Tests flow.core.params.EnvParams"""

    def test_clip_actions(self):
        """Test that the actions are clipped in the reward function."""
        sim_params = SumoParams()
        vehicles = VehicleParams()
        additional_net_params = {
            "length": 230,
            "lanes": 1,
            "speed_limit": 30,
            "resolution": 40
        }
        net_params = NetParams(additional_params=additional_net_params)
<<<<<<< HEAD
        network = LoopNetwork(
=======
        scenario = RingScenario(
>>>>>>> 26ed2cf4
            name="RingRoadTest",
            vehicles=vehicles,
            net_params=net_params)

        # when set to False
        env_params = EnvParams(clip_actions=False)
        env = RLActionsEnv(
            env_params=env_params, sim_params=sim_params, network=network)
        env.reset()
        _, ret, _, _ = env.step(rl_actions=[5])
        self.assertEqual(np.mean(ret), 5)

        # when set to True
        env_params = EnvParams(clip_actions=True)
        env = RLActionsEnv(
            env_params=env_params, sim_params=sim_params, network=network)
        env.reset()

        _, ret, _, _ = env.step(rl_actions=[0.5])
        self.assertEqual(ret, 0.5)

        _, ret, _, _ = env.step(rl_actions=[5])
        self.assertEqual(ret, 1)

        _, ret, _, _ = env.step(rl_actions=[-5])
        self.assertEqual(ret, -1)


class TestSumoParams(unittest.TestCase):
    """Tests flow.core.params.SumoParams"""

    def test_params(self):
        """Tests that the various parameters lead to correct assignments in the
        attribute of the class."""
        # start a SumoParams with some attributes
        params = SumoParams(
             port=None,
             sim_step=0.125,
             emission_path=None,
             lateral_resolution=None,
             no_step_log=False,
             render=True,
             save_render=True,
             sight_radius=50,
             show_radius=True,
             pxpm=10,
             overtake_right=True,
             seed=204,
             restart_instance=True,
             print_warnings=False,
             teleport_time=-1)

        # ensure that the attributes match their correct values
        self.assertEqual(params.port, None)
        self.assertEqual(params.sim_step, 0.125)
        self.assertEqual(params.emission_path, None)
        self.assertEqual(params.lateral_resolution, None)
        self.assertEqual(params.no_step_log, False)
        self.assertEqual(params.render, True)
        self.assertEqual(params.save_render, True)
        self.assertEqual(params.sight_radius, 50)
        self.assertEqual(params.show_radius, True)
        self.assertEqual(params.pxpm, 10)
        self.assertEqual(params.overtake_right, True)
        self.assertEqual(params.seed, 204)
        self.assertEqual(params.restart_instance, True)
        self.assertEqual(params.print_warnings, False)
        self.assertEqual(params.teleport_time, -1)


class TestSumoCarFollowingParams(unittest.TestCase):
    """Tests flow.core.params.SumoCarFollowingParams"""

    def test_params(self):
        """Tests that the various parameters lead to correct assignments in the
        controller_params attribute of the class."""
        # start a SumoCarFollowingParams with some attributes
        cfm_params = SumoCarFollowingParams(
            accel=1.0,
            decel=1.5,
            sigma=0.5,
            tau=0.5,
            min_gap=1.0,
            max_speed=30,
            speed_factor=1.0,
            speed_dev=0.1,
            impatience=0.5,
            car_follow_model="IDM")

        # ensure that the attributes match their correct element in the
        # "controller_params" dict
        self.assertEqual(cfm_params.controller_params["accel"], 1)
        self.assertEqual(cfm_params.controller_params["decel"], 1.5)
        self.assertEqual(cfm_params.controller_params["sigma"], 0.5)
        self.assertEqual(cfm_params.controller_params["tau"], 0.5)
        self.assertEqual(cfm_params.controller_params["minGap"], 1)
        self.assertEqual(cfm_params.controller_params["maxSpeed"], 30)
        self.assertEqual(cfm_params.controller_params["speedFactor"], 1)
        self.assertEqual(cfm_params.controller_params["speedDev"], 0.1)
        self.assertEqual(cfm_params.controller_params["impatience"], 0.5)
        self.assertEqual(cfm_params.controller_params["carFollowModel"], "IDM")

    def test_deprecated(self):
        """Ensures that deprecated forms of the attribute still return proper
        values to the correct attributes"""
        # start a SumoCarFollowingParams with some attributes, using the
        # deprecated attributes
        cfm_params = SumoCarFollowingParams(
            accel=1.0,
            decel=1.5,
            sigma=0.5,
            tau=0.5,
            minGap=1.0,
            maxSpeed=30,
            speedFactor=1.0,
            speedDev=0.1,
            impatience=0.5,
            carFollowModel="IDM")

        # ensure that the attributes match their correct element in the
        # "controller_params" dict
        self.assertEqual(cfm_params.controller_params["accel"], 1)
        self.assertEqual(cfm_params.controller_params["decel"], 1.5)
        self.assertEqual(cfm_params.controller_params["sigma"], 0.5)
        self.assertEqual(cfm_params.controller_params["tau"], 0.5)
        self.assertEqual(cfm_params.controller_params["minGap"], 1)
        self.assertEqual(cfm_params.controller_params["maxSpeed"], 30)
        self.assertEqual(cfm_params.controller_params["speedFactor"], 1)
        self.assertEqual(cfm_params.controller_params["speedDev"], 0.1)
        self.assertEqual(cfm_params.controller_params["impatience"], 0.5)
        self.assertEqual(cfm_params.controller_params["carFollowModel"], "IDM")


class TestSumoLaneChangeParams(unittest.TestCase):
    """Tests flow.core.params.SumoLaneChangeParams"""

    def test_lc_params(self):
        """Test basic usage of the SumoLaneChangeParams object. Ensures that
        the controller_params attribute contains different elements depending
        on whether LC2103 or SL2015 is being used as the model."""
        # test for LC2013
        lc_params_1 = SumoLaneChangeParams(model="LC2013")
        attributes_1 = list(lc_params_1.controller_params.keys())
        # TODO: modify with all elements once the fix is added to sumo
        expected_attributes_1 = [
            "laneChangeModel", "lcStrategic", "lcCooperative", "lcSpeedGain",
            "lcKeepRight"
        ]
        self.assertCountEqual(attributes_1, expected_attributes_1)

        # test for SL2015
        lc_params_2 = SumoLaneChangeParams(model="SL2015")
        attributes_2 = list(lc_params_2.controller_params.keys())
        expected_attributes_2 = \
            ["laneChangeModel", "lcStrategic", "lcCooperative", "lcSpeedGain",
             "lcKeepRight", "lcLookaheadLeft", "lcSpeedGainRight", "lcSublane",
             "lcPushy", "lcPushyGap", "lcAssertive", "lcImpatience",
             "lcTimeToImpatience", "lcAccelLat"]
        self.assertCountEqual(attributes_2, expected_attributes_2)

    def test_wrong_model(self):
        """Tests that a wrongly specified model defaults the sumo lane change
        model to LC2013."""
        # input a wrong lane change model
        lc_params = SumoLaneChangeParams(model="foo")

        # ensure that the model is set to "LC2013"
        self.assertEqual(lc_params.controller_params["laneChangeModel"],
                         "LC2013")

        # ensure that the correct parameters are currently present
        attributes = list(lc_params.controller_params.keys())
        expected_attributes = [
            "laneChangeModel", "lcStrategic", "lcCooperative", "lcSpeedGain",
            "lcKeepRight"
        ]
        self.assertCountEqual(attributes, expected_attributes)

    def test_deprecated(self):
        """Ensures that deprecated forms of the attribute still return proper
        values to the correct attributes"""
        # start a SumoLaneChangeParams with some attributes
        lc_params = SumoLaneChangeParams(
            model="SL2015",
            lcStrategic=1.0,
            lcCooperative=1.0,
            lcSpeedGain=1.0,
            lcKeepRight=1.0,
            lcLookaheadLeft=2.0,
            lcSpeedGainRight=1.0,
            lcSublane=1.0,
            lcPushy=0,
            lcPushyGap=0.6,
            lcAssertive=1,
            lcImpatience=0,
            lcTimeToImpatience=float("inf"))

        # ensure that the attributes match their correct element in the
        # "controller_params" dict
        self.assertAlmostEqual(
            float(lc_params.controller_params["lcStrategic"]), 1)
        self.assertAlmostEqual(
            float(lc_params.controller_params["lcCooperative"]), 1)
        self.assertAlmostEqual(
            float(lc_params.controller_params["lcSpeedGain"]), 1)
        self.assertAlmostEqual(
            float(lc_params.controller_params["lcKeepRight"]), 1)
        self.assertAlmostEqual(
            float(lc_params.controller_params["lcSublane"]), 1)
        self.assertAlmostEqual(
            float(lc_params.controller_params["lcPushy"]), 0)
        self.assertAlmostEqual(
            float(lc_params.controller_params["lcPushyGap"]), 0.6)
        self.assertAlmostEqual(
            float(lc_params.controller_params["lcAssertive"]), 1)
        self.assertAlmostEqual(
            float(lc_params.controller_params["lcImpatience"]), 0)


if __name__ == '__main__':
    unittest.main()<|MERGE_RESOLUTION|>--- conflicted
+++ resolved
@@ -2,11 +2,7 @@
 from flow.core.params import EnvParams, SumoParams, SumoLaneChangeParams, \
     SumoCarFollowingParams, VehicleParams, NetParams
 from flow.envs import Env
-<<<<<<< HEAD
-from flow.networks import LoopNetwork
-=======
-from flow.scenarios import RingScenario
->>>>>>> 26ed2cf4
+from flow.networks import RingNetwork
 import os
 import numpy as np
 from gym.spaces import Box
@@ -50,11 +46,7 @@
             "resolution": 40
         }
         net_params = NetParams(additional_params=additional_net_params)
-<<<<<<< HEAD
-        network = LoopNetwork(
-=======
-        scenario = RingScenario(
->>>>>>> 26ed2cf4
+        network = RingNetwork(
             name="RingRoadTest",
             vehicles=vehicles,
             net_params=net_params)
