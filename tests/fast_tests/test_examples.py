import os
import unittest

from examples.sumo.bay_bridge import bay_bridge_example
from examples.sumo.bay_bridge_toll import bay_bridge_toll_example
from examples.sumo.bottlenecks import bottleneck_example
from examples.sumo.density_exp import run_bottleneck
from examples.sumo.figure_eight import figure_eight_example
from examples.sumo.grid import grid_example
from examples.sumo.highway import highway_example
from examples.sumo.loop_merge import loop_merge_example
from examples.sumo.merge import merge_example
from examples.sumo.minicity import minicity_example
from examples.sumo.sugiyama import sugiyama_example

from examples.rllib.cooperative_merge import setup_exps as coop_setup
from examples.rllib.figure_eight import setup_exps as figure_eight_setup
from examples.rllib.green_wave import setup_exps as green_wave_setup
from examples.rllib.stabilizing_highway import setup_exps as highway_setup
from examples.rllib.stabilizing_the_ring import setup_exps as ring_setup
from examples.rllib.velocity_bottleneck import setup_exps as bottleneck_setup
from examples.rllib.multiagent_exps.multiagent_figure_eight \
   import setup_exps as multi_figure_eight_setup
from examples.rllib.multiagent_exps.multiagent_stabilizing_the_ring \
    import setup_exps as multi_ring_setup
from examples.rllib.multiagent_exps.multiagent_traffic_light_grid \
    import setup_exps_PPO as multi_grid_setup
<<<<<<< HEAD
=======
from examples.rllib.multiagent_exps.multiagent_traffic_light_grid \
    import make_flow_params as multi_grid_setup_flow_params
>>>>>>> 919a16c4

import ray
from ray.tune import run_experiments

os.environ['TEST_FLAG'] = 'True'
os.environ['KMP_DUPLICATE_LIB_OK'] = 'True'


class TestSumoExamples(unittest.TestCase):
    """Tests the example scripts in examples/sumo.

    This is done by running the experiment function within each script for a
    few time steps. Note that, this does not test for any refactoring changes
    done to the functions within the experiment class.
    """

    def test_bottleneck(self):
        """Verifies that examples/sumo/bottlenecks.py is working."""
        # import the experiment variable from the example
        exp = bottleneck_example(20, 5, render=False)

        # run the experiment for a few time steps to ensure it doesn't fail
        exp.run(1, 5)

    def test_figure_eight(self):
        """Verifies that examples/sumo/figure_eight.py is working."""
        # import the experiment variable from the example
        exp = figure_eight_example(render=False)

        # run the experiment for a few time steps to ensure it doesn't fail
        exp.run(1, 5)

    def test_grid(self):
        """Verifies that examples/sumo/grid.py is working."""
        # test the example in the absence of inflows
        exp = grid_example(render=False, use_inflows=False)
        exp.run(1, 5)

        # test the example in the presence of inflows
        exp = grid_example(render=False, use_inflows=True)
        exp.run(1, 5)

    def test_highway(self):
        """Verifies that examples/sumo/highway.py is working."""
        # import the experiment variable from the example
        exp = highway_example(render=False)

        # run the experiment for a few time steps to ensure it doesn't fail
        exp.run(1, 5)

    def test_merge(self):
        """Verifies that examples/sumo/merge.py is working."""
        # import the experiment variable from the example
        exp = merge_example(render=False)

        # run the experiment for a few time steps to ensure it doesn't fail
        exp.run(1, 5)

    def test_sugiyama(self):
        """Verifies that examples/sumo/sugiyama.py is working."""
        # import the experiment variable from the example
        exp = sugiyama_example(render=False)

        # run the experiment for a few time steps to ensure it doesn't fail
        exp.run(1, 5)

    def test_loop_merge(self):
        """Verify that examples/sumo/two_loops_merge_straight.py is working."""
        # import the experiment variable from the example
        exp = loop_merge_example(render=False)

        # run the experiment for a few time steps to ensure it doesn't fail
        exp.run(1, 5)

    def test_bay_bridge(self):
        """Verifies that examples/sumo/bay_bridge.py is working."""
        # import the experiment variable from the example
        exp = bay_bridge_example(render=False)

        # run the experiment for a few time steps to ensure it doesn't fail
        exp.run(1, 5)

        # import the experiment variable from the example with inflows
        exp = bay_bridge_example(render=False, use_inflows=True)

        # run the experiment for a few time steps to ensure it doesn't fail
        exp.run(1, 5)

        # import the experiment variable from the example with traffic lights
        exp = bay_bridge_example(render=False, use_traffic_lights=True)

        # run the experiment for a few time steps to ensure it doesn't fail
        exp.run(1, 5)

    def test_bay_bridge_toll(self):
        """Verifies that examples/sumo/bay_bridge_toll.py is working."""
        # import the experiment variable from the example
        exp = bay_bridge_toll_example(render=False)

        # run the experiment for a few time steps to ensure it doesn't fail
        exp.run(1, 5)

    def test_minicity(self):
        """Verifies that examples/sumo/minicity.py is working."""
        # import the experiment variable from the example
        exp = minicity_example(render=False)

        # run the experiment for a few time steps to ensure it doesn't fail
        exp.run(1, 5)

    def test_density_exp(self):
        """Verifies that examples/sumo/density_exp.py is working."""
        run_bottleneck.remote(100, 1, 10, render=False)


class TestRllibExamples(unittest.TestCase):
    """Tests the example scripts in examples/sumo.

    This is done by running each experiment in that folder for five time-steps
    and confirming that it completes one rollout with two workers.
    # FIXME(ev) this test adds several minutes to the testing scheme
    """
    def setUp(self):
        if not ray.is_initialized():
            ray.init(num_cpus=1)

    def test_coop_merge(self):
        alg_run, env_name, config = coop_setup()
        self.run_exp(alg_run, env_name, config)

    def test_figure_eight(self):
        alg_run, env_name, config = figure_eight_setup()
        self.run_exp(alg_run, env_name, config)

    def test_green_wave(self):
        # test the example in the absence of inflows
        alg_run, env_name, config = green_wave_setup(use_inflows=False)
        self.run_exp(alg_run, env_name, config)

        # test the example in the presence of inflows
        alg_run, env_name, config = green_wave_setup(use_inflows=True)
        self.run_exp(alg_run, env_name, config)

    def test_stabilizing_highway(self):
        alg_run, env_name, config = highway_setup()
        self.run_exp(alg_run, env_name, config)

    def test_ring(self):
        alg_run, env_name, config = ring_setup()
        self.run_exp(alg_run, env_name, config)

    def test_bottleneck(self):
        alg_run, env_name, config = bottleneck_setup()
        self.run_exp(alg_run, env_name, config)

    def test_multi_figure_eight(self):
        alg_run, env_name, config = multi_figure_eight_setup()
        self.run_exp(alg_run, env_name, config)

    def test_multi_ring(self):
        alg_run, env_name, config = multi_ring_setup()
        self.run_exp(alg_run, env_name, config)

    def test_multi_grid(self):
<<<<<<< HEAD
        alg_run, env_name, config = multi_grid_setup()
=======
        flow_params = multi_grid_setup_flow_params(1, 1, 300)
        alg_run, env_name, config = multi_grid_setup(flow_params)
>>>>>>> 919a16c4
        self.run_exp(alg_run, env_name, config)

    @staticmethod
    def run_exp(alg_run, env_name, config):
        try:
            ray.init(num_cpus=1)
        except Exception as e:
            print("ERROR", e)
        config['train_batch_size'] = 50
        config['horizon'] = 50
        config['sample_batch_size'] = 50
        config['num_workers'] = 0
        config['sgd_minibatch_size'] = 32

        run_experiments({
            'test': {
                'run': alg_run,
                'env': env_name,
                'config': {
                    **config
                },

                'checkpoint_freq': 1,
                'stop': {
                    'training_iteration': 1,
                },
            }
        })


if __name__ == '__main__':
    try:
        ray.init(num_cpus=1)
    except Exception as e:
        print("ERROR", e)
    unittest.main()
    ray.shutdown()<|MERGE_RESOLUTION|>--- conflicted
+++ resolved
@@ -25,11 +25,8 @@
     import setup_exps as multi_ring_setup
 from examples.rllib.multiagent_exps.multiagent_traffic_light_grid \
     import setup_exps_PPO as multi_grid_setup
-<<<<<<< HEAD
-=======
 from examples.rllib.multiagent_exps.multiagent_traffic_light_grid \
     import make_flow_params as multi_grid_setup_flow_params
->>>>>>> 919a16c4
 
 import ray
 from ray.tune import run_experiments
@@ -194,12 +191,8 @@
         self.run_exp(alg_run, env_name, config)
 
     def test_multi_grid(self):
-<<<<<<< HEAD
-        alg_run, env_name, config = multi_grid_setup()
-=======
         flow_params = multi_grid_setup_flow_params(1, 1, 300)
         alg_run, env_name, config = multi_grid_setup(flow_params)
->>>>>>> 919a16c4
         self.run_exp(alg_run, env_name, config)
 
     @staticmethod
