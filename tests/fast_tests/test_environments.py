--- conflicted
+++ resolved
@@ -486,15 +486,9 @@
         # reset the network several times and check its length
         self.assertEqual(env.k.scenario.length(), 230)
         env.reset()
-<<<<<<< HEAD
-        self.assertEqual(env.scenario.length, 239)
+        self.assertEqual(env.k.scenario.length(), 239)
         env.reset()
-        self.assertEqual(env.scenario.length, 236)
-=======
-        self.assertEqual(env.k.scenario.length(), 222)
-        env.reset()
-        self.assertEqual(env.k.scenario.length(), 239)
->>>>>>> f19d20b9
+        self.assertEqual(env.k.scenario.length(), 236)
 
 
 class TestWaveAttenuationPOEnv(unittest.TestCase):
