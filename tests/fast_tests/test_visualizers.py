# from flow.visualize import visualizer_rllab as vs_rllab
# from flow.visualize.visualizer_rllab import visualizer_rllab
from flow.visualize import visualizer_rllib as vs_rllib
from flow.visualize.visualizer_rllib import visualizer_rllib

import os
import unittest
import ray

os.environ['TEST_FLAG'] = 'True'


class TestVisualizerRLlib(unittest.TestCase):
    """Tests visualizer_rllib"""

    def test_visualizer_single(self):
        """Test for single agent"""
        try:
            ray.init(num_cpus=1)
        except Exception:
            pass
        # current path
        current_path = os.path.realpath(__file__).rsplit('/', 1)[0]

        # run the experiment and check it doesn't crash
<<<<<<< HEAD
        arg_str = '{}/../data/rllib_data/single_agent 1 --num_rollouts 1 ' \
                  '--render_mode no_render ' \
=======
        arg_str = '{}/../data/rllib_data/single_agent 1 --num-rollouts 1 ' \
                  '--render-mode no-render ' \
>>>>>>> 85406913
                  '--horizon 10'.format(current_path).split()
        parser = vs_rllib.create_parser()
        pass_args = parser.parse_args(arg_str)
        visualizer_rllib(pass_args)

    # FIXME(ev) set the horizon so that this runs faster
    def test_visualizer_multi(self):
        """Test for multi-agent visualization"""
        try:
            ray.init(num_cpus=1)
        except Exception:
            pass
        # current path
        current_path = os.path.realpath(__file__).rsplit('/', 1)[0]

        # run the experiment and check it doesn't crash
<<<<<<< HEAD
        arg_str = '{}/../data/rllib_data/multi_agent 1 --num_rollouts 1 ' \
                  '--render_mode no_render ' \
=======
        arg_str = '{}/../data/rllib_data/multi_agent 1 --num-rollouts 1 ' \
                  '--render-mode no-render ' \
>>>>>>> 85406913
                  '--horizon 10'.format(current_path).split()
        parser = vs_rllib.create_parser()
        pass_args = parser.parse_args(arg_str)
        visualizer_rllib(pass_args)


# class TestVisualizerRLlab(unittest.TestCase):
#     """Tests visualizer_rllab"""
#
#     def test_visualizer(self):
#         # current path
#         current_path = os.path.realpath(__file__).rsplit('/', 1)[0]
#         arg_str = '{}/../data/rllab_data/itr_0.pkl --num_rollouts 1 ' \
#                   '--no_render'.format(current_path).split()
#         parser = vs_rllab.create_parser()
#         pass_args = parser.parse_args(arg_str)
#         visualizer_rllab(pass_args)


if __name__ == '__main__':
    ray.init(num_cpus=1)
    unittest.main()<|MERGE_RESOLUTION|>--- conflicted
+++ resolved
@@ -23,13 +23,8 @@
         current_path = os.path.realpath(__file__).rsplit('/', 1)[0]
 
         # run the experiment and check it doesn't crash
-<<<<<<< HEAD
-        arg_str = '{}/../data/rllib_data/single_agent 1 --num_rollouts 1 ' \
-                  '--render_mode no_render ' \
-=======
         arg_str = '{}/../data/rllib_data/single_agent 1 --num-rollouts 1 ' \
                   '--render-mode no-render ' \
->>>>>>> 85406913
                   '--horizon 10'.format(current_path).split()
         parser = vs_rllib.create_parser()
         pass_args = parser.parse_args(arg_str)
@@ -46,13 +41,8 @@
         current_path = os.path.realpath(__file__).rsplit('/', 1)[0]
 
         # run the experiment and check it doesn't crash
-<<<<<<< HEAD
-        arg_str = '{}/../data/rllib_data/multi_agent 1 --num_rollouts 1 ' \
-                  '--render_mode no_render ' \
-=======
         arg_str = '{}/../data/rllib_data/multi_agent 1 --num-rollouts 1 ' \
                   '--render-mode no-render ' \
->>>>>>> 85406913
                   '--horizon 10'.format(current_path).split()
         parser = vs_rllib.create_parser()
         pass_args = parser.parse_args(arg_str)
