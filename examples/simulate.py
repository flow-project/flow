--- conflicted
+++ resolved
@@ -8,12 +8,9 @@
 import json
 import os
 from flow.core.experiment import Experiment
-<<<<<<< HEAD
+
 from flow.core.params import AimsunParams
-
-=======
 from flow.utils.rllib import FlowParamsEncoder
->>>>>>> 1e211cb7
 
 
 def parse_args(args):
@@ -25,7 +22,6 @@
         the output parser object
     """
     parser = argparse.ArgumentParser(
-        formatter_class=argparse.RawDescriptionHelpFormatter,
         description="Parse argument used when running a Flow simulation.",
         epilog="python simulate.py EXP_CONFIG --num_runs INT --no_render")
 
@@ -82,8 +78,9 @@
         flow_params['sim'].emission_path = "./data"
 
         # Create the flow_params object
-        json_filename = flow_params['exp_tag']
-        with open(os.path.join(flow_params['sim'].emission_path, json_filename) + '.json', 'w') as outfile:
+        fp_ = flow_params['exp_tag']
+        dir_ = flow_params['sim'].emission_path
+        with open(os.path.join(dir_, "{}.json".format(fp_)), 'w') as outfile:
             json.dump(flow_params, outfile,
                       cls=FlowParamsEncoder, sort_keys=True, indent=4)
 
