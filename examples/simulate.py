"""Runner script for non-RL simulations in flow.

Usage
    python simulate.py EXP_CONFIG --no_render
"""
import argparse
import sys
import json
import os
from flow.core.experiment import Experiment
from flow.utils.rllib import FlowParamsEncoder


def parse_args(args):
    """Parse training options user can specify in command line.

    Returns
    -------
    argparse.Namespace
        the output parser object
    """
    parser = argparse.ArgumentParser(
        formatter_class=argparse.RawDescriptionHelpFormatter,
        description="Parse argument used when running a Flow simulation.",
        epilog="python simulate.py EXP_CONFIG --num_runs INT --no_render")

    # required input parameters
    parser.add_argument(
        'exp_config', type=str,
        help='Name of the experiment configuration file, as located in '
             'exp_configs/non_rl.')

    # optional input parameters
    parser.add_argument(
        '--num_runs', type=int, default=1,
        help='Number of simulations to run. Defaults to 1.')
    parser.add_argument(
        '--no_render',
        action='store_true',
        help='Specifies whether to run the simulation during runtime.')
    parser.add_argument(
        '--aimsun',
        action='store_true',
        help='Specifies whether to run the simulation using the simulator '
             'Aimsun. If not specified, the simulator used is SUMO.')
    parser.add_argument(
        '--gen_emission',
        action='store_true',
        help='Specifies whether to generate an emission file from the '
             'simulation.')
    parser.add_argument(
        '--to_aws',
        type=str, nargs='?', default=None, const="default",
        help='Specifies the name of the partition to store the output'
             'file on S3. Putting not None value for this argument'
             'automatically set gen_emission to True.')
<<<<<<< HEAD
=======
    parser.add_argument(
        '--only_query',
        nargs='*', default="[\'all\']",
        help='specify which query should be run by lambda'
             'for detail, see upload_to_s3 in data_pipeline.py'
    )
>>>>>>> 28116131

    return parser.parse_known_args(args)[0]


if __name__ == "__main__":
    flags = parse_args(sys.argv[1:])

    flags.gen_emission = flags.gen_emission or flags.to_aws

    # Get the flow_params object.
    module = __import__("exp_configs.non_rl", fromlist=[flags.exp_config])
    flow_params = getattr(module, flags.exp_config).flow_params

    # Get the custom callables for the runner.
    if hasattr(getattr(module, flags.exp_config), "custom_callables"):
        callables = getattr(module, flags.exp_config).custom_callables
    else:
        callables = None

    # Update some variables based on inputs.
    flow_params['sim'].render = not flags.no_render
    flow_params['simulator'] = 'aimsun' if flags.aimsun else 'traci'

    # Specify an emission path if they are meant to be generated.
    if flags.gen_emission:
        flow_params['sim'].emission_path = "./data"

        # Create the flow_params object
        json_filename = flow_params['exp_tag']
        with open(os.path.join(flow_params['sim'].emission_path, json_filename) + '.json', 'w') as outfile:
            json.dump(flow_params, outfile,
                      cls=FlowParamsEncoder, sort_keys=True, indent=4)

    # Create the experiment object.
    exp = Experiment(flow_params, callables)

    # Run for the specified number of rollouts.
<<<<<<< HEAD
    exp.run(flags.num_runs, convert_to_csv=flags.gen_emission, partition_name=flags.to_aws)
=======
    exp.run(flags.num_runs, convert_to_csv=flags.gen_emission, partition_name=flags.to_aws,
            only_query=flags.only_query)
>>>>>>> 28116131
<|MERGE_RESOLUTION|>--- conflicted
+++ resolved
@@ -54,15 +54,12 @@
         help='Specifies the name of the partition to store the output'
              'file on S3. Putting not None value for this argument'
              'automatically set gen_emission to True.')
-<<<<<<< HEAD
-=======
     parser.add_argument(
         '--only_query',
         nargs='*', default="[\'all\']",
         help='specify which query should be run by lambda'
              'for detail, see upload_to_s3 in data_pipeline.py'
     )
->>>>>>> 28116131
 
     return parser.parse_known_args(args)[0]
 
@@ -100,9 +97,5 @@
     exp = Experiment(flow_params, callables)
 
     # Run for the specified number of rollouts.
-<<<<<<< HEAD
-    exp.run(flags.num_runs, convert_to_csv=flags.gen_emission, partition_name=flags.to_aws)
-=======
     exp.run(flags.num_runs, convert_to_csv=flags.gen_emission, partition_name=flags.to_aws,
-            only_query=flags.only_query)
->>>>>>> 28116131
+            only_query=flags.only_query)