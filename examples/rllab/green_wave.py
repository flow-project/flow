from rllab.envs.normalized_env import normalize
from rllab.misc.instrument import run_experiment_lite
from rllab.algos.trpo import TRPO
from rllab.baselines.linear_feature_baseline import LinearFeatureBaseline
from rllab.policies.gaussian_mlp_policy import GaussianMLPPolicy
from rllab.envs.gym_env import GymEnv

from flow.core.params import VehicleParams
from flow.core.params import TrafficLightParams
from flow.core.params import SumoParams, EnvParams, InitialConfig, NetParams, \
    InFlows
from flow.core.params import SumoCarFollowingParams

from flow.controllers import SimCarFollowingController, GridRouter

from flow.scenarios.grid import SimpleGridScenario


def gen_edges(row_num, col_num):
    edges = []
    for i in range(col_num):
        edges += ["left" + str(row_num) + '_' + str(i)]
        edges += ["right" + '0' + '_' + str(i)]

    # build the left and then the right edges
    for i in range(row_num):
        edges += ["bot" + str(i) + '_' + '0']
        edges += ["top" + str(i) + '_' + str(col_num)]

    return edges


def get_flow_params(v_enter, vehs_per_hour, col_num, row_num,
                    additional_net_params):
    initial_config = InitialConfig(
        spacing="custom", lanes_distribution=float("inf"), shuffle=True)

    inflow = InFlows()
    outer_edges = gen_edges(col_num, row_num)
    for i in range(len(outer_edges)):
        inflow.add(
            veh_type="idm",
            edge=outer_edges[i],
            vehs_per_hour=vehs_per_hour,
            departLane="free",
            departSpeed=v_enter)

    net_params = NetParams(
        inflows=inflow,
        no_internal_links=False,
        additional_params=additional_net_params)

    return initial_config, net_params


def get_non_flow_params(enter_speed, additional_net_params):
    additional_init_params = {"enter_speed": enter_speed}
    initial_config = InitialConfig(
        spacing='custom', additional_params=additional_init_params)
    net_params = NetParams(
        no_internal_links=False, additional_params=additional_net_params)

    return initial_config, net_params


def run_task(*_):
    """Implement the run_task method needed to run experiments with rllab."""
    V_ENTER = 30
    INNER_LENGTH = 300
    LONG_LENGTH = 100
    SHORT_LENGTH = 300
    N_ROWS = 3
    N_COLUMNS = 3
    NUM_CARS_LEFT = 1
    NUM_CARS_RIGHT = 1
    NUM_CARS_TOP = 1
    NUM_CARS_BOT = 1
    tot_cars = (NUM_CARS_LEFT + NUM_CARS_RIGHT) * N_COLUMNS \
        + (NUM_CARS_BOT + NUM_CARS_TOP) * N_ROWS

    grid_array = {
        "short_length": SHORT_LENGTH,
        "inner_length": INNER_LENGTH,
        "long_length": LONG_LENGTH,
        "row_num": N_ROWS,
        "col_num": N_COLUMNS,
        "cars_left": NUM_CARS_LEFT,
        "cars_right": NUM_CARS_RIGHT,
        "cars_top": NUM_CARS_TOP,
        "cars_bot": NUM_CARS_BOT
    }

    sim_params = SumoParams(sim_step=1, render=True)

    vehicles = VehicleParams()
    vehicles.add(
        veh_id="idm",
<<<<<<< HEAD
        acceleration_controller=(SumoCarFollowingController, {}),
        sumo_car_following_params=SumoCarFollowingParams(
            min_gap=2.5,
            tau=1.1,
            max_speed=v_enter,
            decel=7.5,  # avoid collisions at emergency stops
        ),
=======
        acceleration_controller=(SimCarFollowingController, {}),
        car_following_params=SumoCarFollowingParams(
            min_gap=2.5, tau=1.1, max_speed=V_ENTER, speed_mode="all_checks"),
>>>>>>> 1067b8c6
        routing_controller=(GridRouter, {}),
        num_vehicles=tot_cars)

    tl_logic = TrafficLightParams(baseline=False)

    additional_env_params = {
        "target_velocity": 50,
        "switch_time": 3.0,
        "num_observed": 2,
        "discrete": False,
        "tl_type": "controlled"
    }
    env_params = EnvParams(additional_params=additional_env_params)

    additional_net_params = {
        "speed_limit": 35,
        "grid_array": grid_array,
        "horizontal_lanes": 1,
        "vertical_lanes": 1
    }

    initial_config, net_params = get_flow_params(10, 300, N_ROWS, N_COLUMNS,
                                                 additional_net_params)

    scenario = SimpleGridScenario(
        name="grid-intersection",
        vehicles=vehicles,
        net_params=net_params,
        initial_config=initial_config,
        traffic_lights=tl_logic)

    env_name = "PO_TrafficLightGridEnv"
    pass_params = (env_name, sim_params, vehicles, env_params, net_params,
                   initial_config, scenario)

    env = GymEnv(env_name, record_video=False, register_params=pass_params)
    horizon = env.horizon
    env = normalize(env)

    policy = GaussianMLPPolicy(env_spec=env.spec, hidden_sizes=(32, 32))

    baseline = LinearFeatureBaseline(env_spec=env.spec)

    algo = TRPO(
        env=env,
        policy=policy,
        baseline=baseline,
        batch_size=40000,
        max_path_length=horizon,
        # whole_paths=True,
        n_itr=800,
        discount=0.999,
        # step_size=0.01,
    )
    algo.train()


for seed in [6]:  # , 7, 8]:
    run_experiment_lite(
        run_task,
        # Number of parallel workers for sampling
        n_parallel=1,
        # n_parallel=1,
        # Only keep the snapshot parameters for the last iteration
        snapshot_mode="all",
        # Specifies the seed for the experiment. If this is not provided, a
        # random seed will be used
        seed=seed,
        mode="local",  # "local_docker", "ec2"
        exp_prefix="green-wave",
        # plot=True,
    )<|MERGE_RESOLUTION|>--- conflicted
+++ resolved
@@ -95,19 +95,14 @@
     vehicles = VehicleParams()
     vehicles.add(
         veh_id="idm",
-<<<<<<< HEAD
-        acceleration_controller=(SumoCarFollowingController, {}),
-        sumo_car_following_params=SumoCarFollowingParams(
+        acceleration_controller=(SimCarFollowingController, {}),
+        car_following_params=SumoCarFollowingParams(
             min_gap=2.5,
             tau=1.1,
-            max_speed=v_enter,
+            max_speed=V_ENTER,
             decel=7.5,  # avoid collisions at emergency stops
+            speed_mode="all_checks"
         ),
-=======
-        acceleration_controller=(SimCarFollowingController, {}),
-        car_following_params=SumoCarFollowingParams(
-            min_gap=2.5, tau=1.1, max_speed=V_ENTER, speed_mode="all_checks"),
->>>>>>> 1067b8c6
         routing_controller=(GridRouter, {}),
         num_vehicles=tot_cars)
 
