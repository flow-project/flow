--- conflicted
+++ resolved
@@ -33,12 +33,8 @@
 AV_FRAC = .1
 PARALLEL_ROLLOUTS = 60
 
-<<<<<<< HEAD
-sumo_params = SumoParams(sim_step=0.5, sumo_binary="sumo-gui")
-=======
-sumo_params = SumoParams(sim_step=0.5, sumo_binary="sumo",
+sumo_params = SumoParams(sim_step=0.5, sumo_binary="sumo-gui",
                          restart_instance=True)
->>>>>>> c1284f15
 
 vehicles = Vehicles()
 
@@ -140,11 +136,7 @@
     run_experiment_lite(
         run_task,
         # Number of parallel workers for sampling
-<<<<<<< HEAD
-        n_parallel=16,#PARALLEL_ROLLOUTS,
-=======
         n_parallel=8, #PARALLEL_ROLLOUTS,
->>>>>>> c1284f15
         # Only keep the snapshot parameters for the last iteration
         snapshot_mode="all",
         # Specifies the seed for the experiment. If this is not provided, a
