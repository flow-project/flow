"""Figure eight example."""

import json

import ray
try:
    from ray.rllib.agents.agent import get_agent_class
except ImportError:
    from ray.rllib.agents.registry import get_agent_class
from ray.tune import run_experiments
from ray.tune.registry import register_env

from flow.utils.registry import make_create_env
from flow.utils.rllib import FlowParamsEncoder
from flow.core.params import SumoParams, EnvParams, InitialConfig, NetParams, \
    SumoCarFollowingParams
from flow.core.params import VehicleParams
from flow.controllers import IDMController, ContinuousRouter, RLController
from flow.scenarios.figure_eight import ADDITIONAL_NET_PARAMS

# time horizon of a single rollout
HORIZON = 1500
# number of rollouts per training iteration
N_ROLLOUTS = 20
# number of parallel workers
N_CPUS = 2

# We place one autonomous vehicle and 13 human-driven vehicles in the network
vehicles = VehicleParams()
vehicles.add(
    veh_id='human',
    acceleration_controller=(IDMController, {
        'noise': 0.2
    }),
    routing_controller=(ContinuousRouter, {}),
    car_following_params=SumoCarFollowingParams(
        speed_mode="obey_safe_speed",
    ),
    num_vehicles=13)
vehicles.add(
    veh_id='rl',
    acceleration_controller=(RLController, {}),
    routing_controller=(ContinuousRouter, {}),
    car_following_params=SumoCarFollowingParams(
        speed_mode="obey_safe_speed",
    ),
    num_vehicles=1)

flow_params = dict(
    # name of the experiment
    exp_tag='figure_eight_intersection_control',

    # name of the flow environment the experiment is running on
    env_name='AccelEnv',

    # name of the scenario class the experiment is running on
    scenario='Figure8Scenario',

<<<<<<< HEAD
=======
    # simulator that is used by the experiment
    simulator='traci',

>>>>>>> 6d5a3abd
    # sumo-related parameters (see flow.core.params.SumoParams)
    sim=SumoParams(
        sim_step=0.1,
        render=False,
    ),

    # environment related parameters (see flow.core.params.EnvParams)
    env=EnvParams(
        horizon=HORIZON,
        additional_params={
            'target_velocity': 20,
            'max_accel': 3,
            'max_decel': 3,
            'sort_vehicles': False
        },
    ),

    # network-related parameters (see flow.core.params.NetParams and the
    # scenario's documentation or ADDITIONAL_NET_PARAMS component)
    net=NetParams(
        no_internal_links=False,
        additional_params=ADDITIONAL_NET_PARAMS.copy(),
    ),

    # vehicles to be placed in the network at the start of a rollout (see
    # flow.core.vehicles.Vehicles)
    veh=vehicles,

    # parameters specifying the positioning of vehicles upon initialization/
    # reset (see flow.core.params.InitialConfig)
    initial=InitialConfig(),
)


def setup_exps():

    alg_run = 'PPO'
    agent_cls = get_agent_class(alg_run)
    config = agent_cls._default_config.copy()
    config['num_workers'] = N_CPUS
    config['train_batch_size'] = HORIZON * N_ROLLOUTS
    config['gamma'] = 0.999  # discount rate
    config['model'].update({'fcnet_hiddens': [32, 32]})
    config['use_gae'] = True
    config['lambda'] = 0.97
    config['kl_target'] = 0.02
    config['num_sgd_iter'] = 10
    config['clip_actions'] = False  # FIXME(ev) temporary ray bug
    config['horizon'] = HORIZON

    # save the flow params for replay
    flow_json = json.dumps(
        flow_params, cls=FlowParamsEncoder, sort_keys=True, indent=4)
    config['env_config']['flow_params'] = flow_json
    config['env_config']['run'] = alg_run

    create_env, gym_name = make_create_env(params=flow_params, version=0)

    # Register as rllib env
    register_env(gym_name, create_env)
    return alg_run, gym_name, config


if __name__ == '__main__':
    alg_run, gym_name, config = setup_exps()
    ray.init(num_cpus=N_CPUS + 1, redirect_output=False)
    trials = run_experiments({
        flow_params['exp_tag']: {
            'run': alg_run,
            'env': gym_name,
            'config': {
                **config
            },
            'checkpoint_freq': 20,
            'max_failures': 999,
            'stop': {
                'training_iteration': 200,
            },
        }
    })<|MERGE_RESOLUTION|>--- conflicted
+++ resolved
@@ -56,12 +56,9 @@
     # name of the scenario class the experiment is running on
     scenario='Figure8Scenario',
 
-<<<<<<< HEAD
-=======
     # simulator that is used by the experiment
     simulator='traci',
 
->>>>>>> 6d5a3abd
     # sumo-related parameters (see flow.core.params.SumoParams)
     sim=SumoParams(
         sim_step=0.1,
