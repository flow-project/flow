--- conflicted
+++ resolved
@@ -152,14 +152,8 @@
     tls=traffic_lights,
 )
 
-<<<<<<< HEAD
-=======
 
 def setup_exps():
->>>>>>> 9e36963c
-
-def setup_exps():
-
     alg_run = 'PPO'
 
     agent_cls = get_agent_class(alg_run)
