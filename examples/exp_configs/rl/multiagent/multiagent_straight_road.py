--- conflicted
+++ resolved
@@ -59,9 +59,6 @@
     'control_range': [500, 2300],
     # whether to reroute vehicles once they have exited
     "reroute_on_exit": True,
-<<<<<<< HEAD
-    "control_range": [500, 2300]
-=======
     # whether to use the MPG reward. Otherwise, defaults to a target velocity reward
     "mpg_reward": False,
     # whether to use the joules reward. Otherwise, defaults to a target velocity reward
@@ -92,7 +89,6 @@
 
     # penalize accels
     "penalize_accel": True
->>>>>>> 11639bfd
 })
 
 
