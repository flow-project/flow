"""
Script used to train test platooning on a single lane.

RL vehicles are bunched together. The emergent behavior we are hoping to witness
is that rl-vehicles group together in other to allow non rl-vehicles a larger headway,
and thus larger equilibrium speeds.

One concern is whether rl-vehicles will start tail-gating human vehicles.
"""

import logging

import gym
import numpy as np

import ray
import ray.rllib.ppo as ppo
from ray.tune.registry import get_registry, register_env as register_rllib_env
from ray.rllib.models import ModelCatalog

from flow.core.util import register_env
from flow.utils.tuple_preprocessor import TuplePreprocessor

from flow.core.params import SumoParams, EnvParams, InitialConfig, NetParams
from flow.scenarios.loop.gen import CircleGenerator
from flow.scenarios.loop.loop_scenario import LoopScenario
from flow.controllers.rlcontroller import RLController
from flow.controllers.car_following_models import IDMController
from flow.controllers.routing_controllers import ContinuousRouter
from flow.core.vehicles import Vehicles


def make_create_env(flow_env_name, version):
    env_name = flow_env_name+'-v%s' % version

    def create_env():
        # Experiment prefix
        exp_tag = "22-car-stabilizing-the-ring-local-robust-0-std"

        import flow.envs as flow_envs
        logging.basicConfig(level=logging.INFO)

        sumo_params = SumoParams(sim_step=0.1, sumo_binary="sumo")

        vehicles = Vehicles()
        vehicles.add_vehicles(veh_id="rl",
                              acceleration_controller=(RLController, {}),
                              routing_controller=(ContinuousRouter, {}),
                              num_vehicles=1)
        vehicles.add_vehicles(veh_id="idm",
                              acceleration_controller=(IDMController, {}),
                              routing_controller=(ContinuousRouter, {}),
                              num_vehicles=21)

        additional_env_params = {"target_velocity": 8, "max-deacc": -1,
                                 "max-acc": 1, "num_steps": 3600,
                                 "scenario_type": LoopScenario}
        env_params = EnvParams(additional_params=additional_env_params)

        additional_net_params = {"length": 260, "lanes": 1, "speed_limit": 30,
                                 "resolution": 40}
        net_params = NetParams(additional_params=additional_net_params)

<<<<<<< HEAD
        initial_config = InitialConfig(spacing="uniform", bunching=50)
=======
    initial_config = InitialConfig(spacing="uniform", bunching=50, min_gap=0)
>>>>>>> a24f786c

        scenario = LoopScenario(exp_tag, CircleGenerator, vehicles, net_params,
                                initial_config=initial_config)

        pass_params = (flow_env_name, sumo_params, vehicles, env_params,
                       net_params, initial_config, scenario, version)

        register_env(*pass_params)
        env = gym.envs.make(env_name)

        env.observation_space.shape = (
            int(np.sum([c.shape for c in env.observation_space.spaces])),)

        ModelCatalog.register_preprocessor(env_name, TuplePreprocessor)

        return env
    return create_env, env_name

if __name__ == "__main__":
    config = ppo.DEFAULT_CONFIG.copy()
    horizon = 3600
    # ray.init(num_cpus=16)
    # ray.init(redis_address="172.31.92.24:6379", redirect_output=True)
    num_cpus=4
    ray.init(num_cpus=num_cpus, redirect_output=True)
    config["num_workers"] = max(100, num_cpus)
    config["timesteps_per_batch"] = horizon * 4
    config["num_sgd_iter"] = 10
    config["model"].update({"fcnet_hiddens": [16, 16]})
    config["gamma"] = 0.999
    config["horizon"] = horizon

    flow_env_name = "WaveAttenuationPOEnv"
    create_env, env_name = make_create_env(flow_env_name, 0)

    # Register as rllib env
    register_rllib_env(env_name, create_env)

    alg = ppo.PPOAgent(env=env_name, registry=get_registry(), config=config)
    for i in range(2):
        alg.train()
        if i % 20 == 0:
            print("XXXX checkpoint path is", alg.save())<|MERGE_RESOLUTION|>--- conflicted
+++ resolved
@@ -61,11 +61,7 @@
                                  "resolution": 40}
         net_params = NetParams(additional_params=additional_net_params)
 
-<<<<<<< HEAD
-        initial_config = InitialConfig(spacing="uniform", bunching=50)
-=======
-    initial_config = InitialConfig(spacing="uniform", bunching=50, min_gap=0)
->>>>>>> a24f786c
+        initial_config = InitialConfig(spacing="uniform", bunching=50, min_gap=0)
 
         scenario = LoopScenario(exp_tag, CircleGenerator, vehicles, net_params,
                                 initial_config=initial_config)
