"""File demonstrating formation of congestion in bottleneck."""

from flow.core.params import SumoParams, EnvParams, NetParams, InitialConfig, \
    InFlows, SumoLaneChangeParams, SumoCarFollowingParams
from flow.core.params import VehicleParams
from flow.core.params import TrafficLightParams

from flow.scenarios.bottleneck import BottleneckScenario
from flow.controllers import SimLaneChangeController, ContinuousRouter
from flow.envs.bottleneck_env import BottleneckEnv
from flow.core.experiment import Experiment

import logging

import numpy as np
SCALING = 1
DISABLE_TB = True
# If set to False, ALINEA will control the ramp meter
DISABLE_RAMP_METER = True
INFLOW = 1800


class BottleneckDensityExperiment(Experiment):

    def __init__(self, env):
        super().__init__(env)

    def run(self, num_runs, num_steps, rl_actions=None, convert_to_csv=False):
<<<<<<< HEAD
        """Runs the given scenario for num_runs and num_steps per run.

        Parameters
        ----------
        num_runs: int
            number of runs the experiment should perform
        num_steps: int
            number of steps to be performs in each run of the experiment
        rl_actions: list or numpy ndarray, optional
            actions to be performed by rl vehicles in the network (if there are
            any)
        convert_to_csv: bool
            Specifies whether to convert the emission file created by sumo into
            a csv file
        """

=======
>>>>>>> baad5bb0
        info_dict = {}
        if rl_actions is None:

            def rl_actions(*_):
                return None

        rets = []
        mean_rets = []
        ret_lists = []
        vels = []
        mean_vels = []
        std_vels = []
        mean_densities = []
        mean_outflows = []
        for i in range(num_runs):
            vel = np.zeros(num_steps)
            logging.info('Iter #' + str(i))
            ret = 0
            ret_list = []
            step_outflows = []
            step_densities = []
            vehicles = self.env.vehicles
            state = self.env.reset()
            for j in range(num_steps):
                state, reward, done, _ = self.env.step(rl_actions(state))
                vel[j] = np.mean(vehicles.get_speed(vehicles.get_ids()))
                ret += reward
                ret_list.append(reward)

                env = self.env
                step_outflow = env.get_bottleneck_outflow_vehicles_per_hour(20)
                density = self.env.get_bottleneck_density()

                step_outflows.append(step_outflow)
                step_densities.append(density)
                if done:
                    break
            rets.append(ret)
            vels.append(vel)
            mean_densities.append(sum(step_densities[100:]) /
                                  (num_steps - 100))
            env = self.env
            outflow = env.get_bottleneck_outflow_vehicles_per_hour(10000)
            mean_outflows.append(outflow)
            mean_rets.append(np.mean(ret_list))
            ret_lists.append(ret_list)
            mean_vels.append(np.mean(vel))
            std_vels.append(np.std(vel))
            print('Round {0}, return: {1}'.format(i, ret))

        info_dict['returns'] = rets
        info_dict['velocities'] = vels
        info_dict['mean_returns'] = mean_rets
        info_dict['per_step_returns'] = ret_lists
        info_dict['average_outflow'] = np.mean(mean_outflows)
        info_dict['per_rollout_outflows'] = mean_outflows

        info_dict['average_rollout_density_outflow'] = np.mean(mean_densities)

        print('Average, std return: {}, {}'.format(
            np.mean(rets), np.std(rets)))
        print('Average, std speed: {}, {}'.format(
            np.mean(mean_vels), np.std(std_vels)))
        self.env.terminate()

        return info_dict


def bottleneck_example(flow_rate, horizon, restart_instance=False,
                       render=None):
    """
    Perform a simulation of vehicles on a bottleneck.

    Parameters
    ----------
    flow_rate : float
        total inflow rate of vehicles into the bottleneck
    horizon : int
        time horizon
    restart_instance: bool, optional
<<<<<<< HEAD
        whether to restart the instance
=======
        whether to restart the instance upon reset
>>>>>>> baad5bb0
    render: bool, optional
        specifies whether to use the gui during execution

    Returns
    -------
    exp: flow.core.experiment.Experiment
        A non-rl experiment demonstrating the performance of human-driven
        vehicles on a bottleneck.
    """
    if render is None:
        render = False

    sim_params = SumoParams(
        sim_step=0.5,
        render=render,
        overtake_right=False,
        restart_instance=restart_instance)

    vehicles = VehicleParams()

    vehicles.add(
        veh_id="human",
        lane_change_controller=(SimLaneChangeController, {}),
        routing_controller=(ContinuousRouter, {}),
        car_following_params=SumoCarFollowingParams(
            speed_mode=25,
        ),
        lane_change_params=SumoLaneChangeParams(
            lane_change_mode=1621,
        ),
        num_vehicles=1)

    additional_env_params = {
        "target_velocity": 40,
        "max_accel": 1,
        "max_decel": 1,
        "lane_change_duration": 5,
        "add_rl_if_exit": False,
        "disable_tb": DISABLE_TB,
        "disable_ramp_metering": DISABLE_RAMP_METER
    }
    env_params = EnvParams(
        horizon=horizon, additional_params=additional_env_params)

    inflow = InFlows()
    inflow.add(
        veh_type="human",
        edge="1",
        vehsPerHour=flow_rate,
        departLane="random",
        departSpeed=10)

    traffic_lights = TrafficLightParams()
    if not DISABLE_TB:
        traffic_lights.add(node_id="2")
    if not DISABLE_RAMP_METER:
        traffic_lights.add(node_id="3")

    additional_net_params = {"scaling": SCALING}
    net_params = NetParams(
        inflows=inflow,
        no_internal_links=False,
        additional_params=additional_net_params)

    initial_config = InitialConfig(
        spacing="random",
        min_gap=5,
        lanes_distribution=float("inf"),
        edges_distribution=["2", "3", "4", "5"])

    scenario = BottleneckScenario(
        name="bay_bridge_toll",
        vehicles=vehicles,
        net_params=net_params,
        initial_config=initial_config,
        traffic_lights=traffic_lights)

    env = BottleneckEnv(env_params, sim_params, scenario)

    return BottleneckDensityExperiment(env)


if __name__ == '__main__':
    # import the experiment variable
    # inflow, number of steps, binary
    exp = bottleneck_example(INFLOW, 1000, render=True)
    exp.run(5, 1000)<|MERGE_RESOLUTION|>--- conflicted
+++ resolved
@@ -26,25 +26,6 @@
         super().__init__(env)
 
     def run(self, num_runs, num_steps, rl_actions=None, convert_to_csv=False):
-<<<<<<< HEAD
-        """Runs the given scenario for num_runs and num_steps per run.
-
-        Parameters
-        ----------
-        num_runs: int
-            number of runs the experiment should perform
-        num_steps: int
-            number of steps to be performs in each run of the experiment
-        rl_actions: list or numpy ndarray, optional
-            actions to be performed by rl vehicles in the network (if there are
-            any)
-        convert_to_csv: bool
-            Specifies whether to convert the emission file created by sumo into
-            a csv file
-        """
-
-=======
->>>>>>> baad5bb0
         info_dict = {}
         if rl_actions is None:
 
@@ -125,11 +106,7 @@
     horizon : int
         time horizon
     restart_instance: bool, optional
-<<<<<<< HEAD
-        whether to restart the instance
-=======
         whether to restart the instance upon reset
->>>>>>> baad5bb0
     render: bool, optional
         specifies whether to use the gui during execution
 
