language: python

cache: pip

python:
  - "3.5"

sudo: required

before_install:
  # Setup conda (needed for opencv, ray dependency)
  # WARNING: enforces py3.6
  - wget https://repo.continuum.io/miniconda/Miniconda3-latest-Linux-x86_64.sh -O miniconda.sh;
  - bash miniconda.sh -b -p $HOME/miniconda
  - export PATH="$HOME/miniconda/bin:$PATH"
  - export TEST_FLAG="True"
  - hash -r
  - conda config --set always_yes yes --set changeps1 no
  - conda update -q conda
  - conda info -a
  - conda install python=3.6
  - python -V

  # Requirements for ray
  - pip install tensorflow
  - pip install opencv-python
  - pip install nose2
  - pip install lxml
  - pip install scipy

  # Setup ray from https://s3-us-west-2.amazonaws.com/ray-wheels/
  - pip install https://s3-us-west-1.amazonaws.com/flow.utils/ray-0.5.0-cp36-cp36m-manylinux1_x86_64.whl
  # - pip install https://s3-us-west-2.amazonaws.com/ray-wheels/3d224c4edfc4f96d72e8b281fc39ca3573ed8382/ray-0.3.0-cp35-cp35m-manylinux1_x86_64.whl
  - pip install gym==0.10.5

  # Copy over local rllib changes (testing branch)
  - pushd $HOME/build/flow-project
  -     git clone https://github.com/flow-project/ray.git
  -     cd ray && git fetch && git checkout master && cd ..
  -     pushd ray
  -         RAY_SITE_DIR=`python -c "import ray; print(ray.__path__[0])"`
  -         rm -rf $RAY_SITE_DIR/rllib
  -         ls $RAY_SITE_DIR
  -         cp -r python/ray/rllib $RAY_SITE_DIR/rllib
  -     popd
  - popd

  # [sumo] dependencies and binaries
  - sudo apt-get update
  - sudo apt-get install -y subversion autoconf build-essential libtool
  - sudo apt-get install -y libxerces-c3.1 libxerces-c3-dev libproj-dev
  - sudo apt-get install -y proj-bin proj-data libgdal1-dev libfox-1.6-0
  - sudo apt-get install -y libfox-1.6-dev
  # [sumo] Add sumo binaries
  - pushd $HOME/build/flow-project/flow
  -     mkdir bin
  -     pushd bin
  -         wget https://akreidieh.s3.amazonaws.com/sumo/flow-0.3.0/binaries-ubuntu1404.tar.xz
  -         tar -xf binaries-ubuntu1404.tar.xz
  -         rm binaries-ubuntu1404.tar.xz
  -         chmod +x *
  -         export PATH="$PATH:$(pwd)"
  -         export SUMO_HOME="$(pwd)"
  -     popd
  - popd
  # [sumo] add sumo tools
  - pip install https://akreidieh.s3.amazonaws.com/sumo/flow-0.3.0/sumotools-0.2.0-py3-none-any.whl

  - ls ../

install:
  - pip install flake8 .
<<<<<<< HEAD
  - pip install matplotlib
=======
  - pip install coveralls
  - pip install nose
>>>>>>> b43b1e5a

before_script:
  - flake8 --version
  - flake8 --show-source

script:
  - python setup.py install
  - nose2 --with-coverage

after_success:
  - coveralls<|MERGE_RESOLUTION|>--- conflicted
+++ resolved
@@ -70,12 +70,8 @@
 
 install:
   - pip install flake8 .
-<<<<<<< HEAD
-  - pip install matplotlib
-=======
   - pip install coveralls
   - pip install nose
->>>>>>> b43b1e5a
 
 before_script:
   - flake8 --version
