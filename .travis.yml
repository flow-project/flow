--- conflicted
+++ resolved
@@ -71,12 +71,9 @@
 
 install:
   - pip install flake8 .
-<<<<<<< HEAD
   - pip install coveralls
   - pip install nose
-=======
   - pip install matplotlib
->>>>>>> 826400d6
 
 before_script:
   - flake8 --version
